import time
START_TIME = time.time()

import os
import json
import asyncio
import pickle
import multiprocessing
import requests
from datetime import datetime, timezone, timedelta
from tzlocal import get_localzone
from fastapi import FastAPI, HTTPException
from fastapi.responses import JSONResponse, StreamingResponse
from fastapi.middleware.cors import CORSMiddleware
from pydantic import BaseModel
from typing import Optional, Any, Dict, List, AsyncGenerator
from neo4j import GraphDatabase
from llama_index.embeddings.huggingface import HuggingFaceEmbedding
from google_auth_oauthlib.flow import InstalledAppFlow
from google.auth.transport.requests import Request
from dotenv import load_dotenv
import nest_asyncio
import uvicorn
from fastapi import WebSocket, WebSocketDisconnect

# Import specific functions, runnables, and helpers from respective folders
from model.agents.runnables import *
from model.agents.functions import *
from model.agents.prompts import *
from model.agents.formats import *
from model.agents.base import *
from model.agents.helpers import *

from model.memory.runnables import *
from model.memory.functions import *
from model.memory.prompts import *
from model.memory.constants import *
from model.memory.formats import *
from model.memory.backend import MemoryBackend

from model.utils.helpers import *

from model.scraper.runnables import *
from model.scraper.functions import *
from model.scraper.prompts import *
from model.scraper.formats import *

from model.auth.helpers import *

from model.common.functions import *
from model.common.runnables import *
from model.common.prompts import *
from model.common.formats import *

from model.chat.runnables import *
from model.chat.prompts import *
from model.chat.functions import *


# Load environment variables from .env file
load_dotenv("model/.env")

# Apply nest_asyncio to allow nested event loops (useful for development environments)
nest_asyncio.apply()

# --- Global Initializations ---
# Perform all initializations before defining endpoints, replacing the /initiate endpoints

# Initialize embedding model for memory-related operations
embed_model = HuggingFaceEmbedding(model_name=os.environ["EMBEDDING_MODEL_REPO_ID"])

# Initialize Neo4j graph driver for knowledge graph interactions
graph_driver = GraphDatabase.driver(
    uri=os.environ["NEO4J_URI"],
    auth=(os.environ["NEO4J_USERNAME"], os.environ["NEO4J_PASSWORD"])
)

manager = WebSocketManager()

# Initialize runnables from agents
reflection_runnable = get_reflection_runnable()
inbox_summarizer_runnable = get_inbox_summarizer_runnable()
priority_runnable = get_priority_runnable()

# Initialize runnables from memory
graph_decision_runnable = get_graph_decision_runnable()
information_extraction_runnable = get_information_extraction_runnable()
graph_analysis_runnable = get_graph_analysis_runnable()
text_dissection_runnable = get_text_dissection_runnable()
text_conversion_runnable = get_text_conversion_runnable()
query_classification_runnable = get_query_classification_runnable()
fact_extraction_runnable = get_fact_extraction_runnable()
text_summarizer_runnable = get_text_summarizer_runnable()
text_description_runnable = get_text_description_runnable()

# Initialize runnables from scraper
reddit_runnable = get_reddit_runnable()
twitter_runnable = get_twitter_runnable()

internet_query_reframe_runnable = get_internet_query_reframe_runnable()
internet_summary_runnable = get_internet_summary_runnable()

# Tool handlers registry for agent tools
tool_handlers: Dict[str, callable] = {}

# Instantiate the task queue globally
task_queue = TaskQueue()

def register_tool(name: str):
    """Decorator to register a function as a tool handler."""
    def decorator(func: callable):
        tool_handlers[name] = func
        return func
    return decorator

# Google OAuth2 scopes and credentials (from auth and common)
SCOPES = [
    "https://www.googleapis.com/auth/gmail.send",
    "https://www.googleapis.com/auth/gmail.compose",
    "https://www.googleapis.com/auth/gmail.modify",
    "https://www.googleapis.com/auth/gmail.readonly",
    "https://www.googleapis.com/auth/documents",
    "https://www.googleapis.com/auth/calendar",
    "https://www.googleapis.com/auth/spreadsheets",
    "https://www.googleapis.com/auth/presentations",
    "https://www.googleapis.com/auth/drive",
    "https://mail.google.com/",
]

CREDENTIALS_DICT = {
    "installed": {
        "client_id": os.environ.get("GOOGLE_CLIENT_ID"),
        "project_id": os.environ.get("GOOGLE_PROJECT_ID"),
        "auth_uri": os.environ.get("GOOGLE_AUTH_URI"),
        "token_uri": os.environ.get("GOOGLE_TOKEN_URI"),
        "auth_provider_x509_cert_url": os.environ.get("GOOGLE_AUTH_PROVIDER_x509_CERT_URL"),
        "client_secret": os.environ.get("GOOGLE_CLIENT_SECRET"),
        "redirect_uris": ["http://localhost"]
    }
}

# Auth0 configuration from utils
AUTH0_DOMAIN = os.getenv("AUTH0_DOMAIN")
MANAGEMENT_CLIENT_ID = os.getenv("AUTH0_MANAGEMENT_CLIENT_ID")
MANAGEMENT_CLIENT_SECRET = os.getenv("AUTH0_MANAGEMENT_CLIENT_SECRET")

BASE_DIR = os.path.dirname(os.path.abspath(__file__))
USER_PROFILE_DB = os.path.join(BASE_DIR, "..", "..", "userProfileDb.json")

CHAT_DB = "chatsDb.json"
db_lock = asyncio.Lock()  # Lock for synchronizing database access

initial_db = {
    "chats": [],
    "active_chat_id": None,
    "next_chat_id": 1
}

<<<<<<< HEAD
def load_user_profile():
    """Load user profile data from userProfileDb.json."""
    with open("userProfileDb.json", "r", encoding="utf-8") as f:
        return json.load(f)
=======
memory_backend = MemoryBackend()
memory_backend.cleanup()
>>>>>>> 9fd66538

async def load_db():
    """Load the database from chatsDb.json, initializing if it doesn't exist or is invalid."""
    try:
        with open(CHAT_DB, 'r', encoding='utf-8') as f:
            data = json.load(f)
            if "chats" not in data:
                data["chats"] = []
            if "active_chat_id" not in data:
                data["active_chat_id"] = None
            if "next_chat_id" not in data:
                data["next_chat_id"] = 1
            return data
    except (FileNotFoundError, json.JSONDecodeError):
        print("DB NOT FOUND! Initializing with default structure.")
        return initial_db

async def save_db(data):
    """Save the data to chatsDb.json."""
    with open(CHAT_DB, 'w', encoding='utf-8') as f:
        json.dump(data, f, indent=4)

async def get_chat_history_messages() -> List[Dict[str, Any]]:
    """
    Function to retrieve the chat history of the currently active chat.
    Checks for inactivity and creates a new chat if needed.
    Returns the list of messages for the active chat, filtering out messages where isVisible is False.
    """
    async with db_lock:
        chatsDb = await load_db()
        active_chat_id = chatsDb["active_chat_id"]
        current_time = datetime.datetime.now(timezone.utc)

        # If no active chat exists, create a new one
        if active_chat_id is None or not chatsDb["chats"]:
            new_chat_id = f"chat_{chatsDb['next_chat_id']}"
            chatsDb["next_chat_id"] += 1
            new_chat = {"id": new_chat_id, "messages": []}
            chatsDb["chats"].append(new_chat)
            chatsDb["active_chat_id"] = new_chat_id
            await save_db(chatsDb)
            return []  # Return empty messages for new chat

        # Find the active chat
        active_chat = next((chat for chat in chatsDb["chats"] if chat["id"] == active_chat_id), None)
        if active_chat and active_chat["messages"]:
            last_message = active_chat["messages"][-1]
            last_timestamp = datetime.datetime.fromisoformat(last_message["timestamp"].replace('Z', '+00:00'))
            if (current_time - last_timestamp).total_seconds() > 600:  # 10 minutes = 600 seconds
                # Inactivity period exceeded, create a new chat
                new_chat_id = f"chat_{chatsDb['next_chat_id']}"
                chatsDb["next_chat_id"] += 1
                new_chat = {"id": new_chat_id, "messages": []}
                chatsDb["chats"].append(new_chat)
                chatsDb["active_chat_id"] = new_chat_id
                await save_db(chatsDb)
                return [] # Return empty messages for new chat

        # Return messages from the active chat, filtering out those with isVisible: False
        active_chat = next((chat for chat in chatsDb["chats"] if chat["id"] == chatsDb["active_chat_id"]), None)
        if active_chat and active_chat["messages"]:
            filtered_messages = [
                message for message in active_chat["messages"]
                if not message.get("isVisible", True) is False # default to True if isVisible is not present
            ]
            
            return filtered_messages
        else:
            return []

class WebSocketManager:
    def __init__(self):
        self.active_connections: List[WebSocket] = []

    async def connect(self, websocket: WebSocket):
        await websocket.accept()
        self.active_connections.append(websocket)

    def disconnect(self, websocket: WebSocket):
        self.active_connections.remove(websocket)

    async def send_personal_message(self, message: str, websocket: WebSocket):
        await websocket.send_text(message)

    async def broadcast(self, message: str):
        for connection in self.active_connections:
            try:
                await connection.send_text(message)
            except Exception as e:
                print(f"Error broadcasting message to connection: {e}")
                self.disconnect(connection) # Remove broken connection

async def cleanup_tasks_periodically():
    """Periodically clean up old completed tasks."""
    while True:
        await task_queue.delete_old_completed_tasks()
        await asyncio.sleep(60 * 60) # Check every hour (or less for testing, e.g., 60 seconds)

async def process_queue():
    while True:
        task = await task_queue.get_next_task()
        if task:
            print(f"Processing task: {task}")
            try:
                task_queue.current_task_execution = asyncio.create_task(execute_agent_task(task))
                result = await task_queue.current_task_execution
                await add_result_to_chat(task["chat_id"], task["description"], True)
                await add_result_to_chat(task["chat_id"], result, False, task["description"])
                await task_queue.complete_task(task["task_id"], result=result)

                # --- WebSocket Message on Success ---
                task_completion_message = {
                    "type": "task_completed",
                    "task_id": task["task_id"],
                    "description": task["description"],
                    "result": result
                }
                await manager.broadcast(json.dumps(task_completion_message))
                print(f"WebSocket message sent for task completion: {task['task_id']}")


            except asyncio.CancelledError:
                await task_queue.complete_task(task["task_id"], error="Task was cancelled")
                # --- WebSocket Message on Cancellation ---
                task_error_message = {
                    "type": "task_error",
                    "task_id": task["task_id"],
                    "description": task["description"],
                    "error": "Task was cancelled"
                }
                await manager.broadcast(json.dumps(task_error_message))
                print(f"WebSocket message sent for task cancellation: {task['task_id']}")

            except Exception as e:
                error_str = str(e)
                await task_queue.complete_task(task["task_id"], error=error_str)
                # --- WebSocket Message on Error ---
                task_error_message = {
                    "type": "task_error",
                    "task_id": task["task_id"],
                    "description": task["description"],
                    "error": error_str
                }
                await manager.broadcast(json.dumps(task_error_message))
                print(f"WebSocket message sent for task error: {task['task_id']} - Error: {error_str}")
        await asyncio.sleep(0.1)

async def execute_agent_task(task: dict) -> str:
    """Execute the agent task asynchronously and return the result."""
    global agent_runnable, reflection_runnable, inbox_summarizer_runnable, graph_driver, embed_model, text_conversion_runnable, query_classification_runnable, internet_query_reframe_runnable, internet_summary_runnable

    # Extract parameters from task
    transformed_input = task["description"]
    username = task["username"]
    personality = task["personality"]
    use_personal_context = task["use_personal_context"]
    internet = task["internet"]

    # Initialize context variables
    user_context = None
    internet_context = None

    # Compute user_context if required
    if use_personal_context:
        try:
            user_context = query_user_profile(
                transformed_input,
                graph_driver,
                embed_model,
                text_conversion_runnable,
                query_classification_runnable
            )
        except Exception as e:
            print(f"Error computing user_context: {e}")
            user_context = None

    # Compute internet_context if required
    if internet == "Internet":
        try:
            reframed_query = get_reframed_internet_query(internet_query_reframe_runnable, transformed_input)
            search_results = get_search_results(reframed_query)
            internet_context = get_search_summary(internet_summary_runnable, search_results)
        except Exception as e:
            print(f"Error computing internet_context: {e}")
            internet_context = None

    # Invoke agent_runnable with all required parameters
    response = agent_runnable.invoke({
        "query": transformed_input,
        "name": username,
        "user_context": user_context,
        "internet_context": internet_context,
        "personality": personality
    })

    print(f"Agent response: {response}")

    # Handle tool calls
    if "tool_calls" not in response or not isinstance(response["tool_calls"], list):
        return "Error: Invalid tool_calls format in response."

    print(f"Executing task: {transformed_input}")
    print(f"Tool calls: {response['tool_calls']}")

    all_tool_results = []
    previous_tool_result = None
    for tool_call in response["tool_calls"]:
        if tool_call["response_type"] != "tool_call":
            continue
        tool_name = tool_call["content"].get("tool_name")
        task_instruction = tool_call["content"].get("task_instruction")
        previous_tool_response_required = tool_call["content"].get("previous_tool_response", False)

        tool_handler = tool_handlers.get(tool_name)
        if not tool_handler:
            return f"Error: Tool {tool_name} not found."

        tool_input = {"input": task_instruction}
        if previous_tool_response_required and previous_tool_result:
            tool_input["previous_tool_response"] = previous_tool_result
        else:
            tool_input["previous_tool_response"] = "Not Required"

        tool_result_main = await tool_handler(tool_input)

        print(f"Tool result for {tool_name}: {tool_result_main}")

        tool_result = tool_result_main["tool_result"] if "tool_result" in tool_result_main else tool_result_main
        previous_tool_result = tool_result
        all_tool_results.append({"tool_name": tool_name, "task_instruction": task_instruction, "tool_result": tool_result})

    # Generate final response based on tool results
    if len(all_tool_results) == 1 and all_tool_results[0]["tool_name"] == "search_inbox":
        filtered_tool_result = {
            "response": all_tool_results[0]["tool_result"]["result"]["response"],
            "email_data": [{k: email[k] for k in email if k != "body"} for email in all_tool_results[0]["tool_result"]["result"]["email_data"]],
            "gmail_search_url": all_tool_results[0]["tool_result"]["result"]["gmail_search_url"]
        }
        # Assuming inbox_summarizer_runnable also supports non-streaming invocation
        result = inbox_summarizer_runnable.invoke({"tool_result": filtered_tool_result})
    else:
        # Invoke reflection_runnable without streaming
        result = reflection_runnable.invoke({"tool_results": all_tool_results})

    print(f"Final result: {result}")
    return result

async def add_result_to_chat(chat_id: str, result: str, isUser: bool, task_description: str = None):
    """Add the task result to the corresponding chat."""
    async with db_lock:
        chatsDb = await load_db()
        chat = next((c for c in chatsDb["chats"] if c["id"] == chat_id), None)
        if chat:
            if not isUser:
                result_message = {
                    "id": str(int(time.time() * 1000)),
                    "type": "tool_result",
                    "message": result,
                    "task": task_description,
                    "isUser": False,
                    "memoryUsed": False,
                    "agentsUsed": True,
                    "internetUsed": False,
                    "timestamp": datetime.datetime.utcnow().isoformat() + "Z"
                }
            else:
                result_message = {
                    "id": str(int(time.time() * 1000)),
                    "message": result,
                    "isUser": True,
                    "isVisible": False,
                    "memoryUsed": False,
                    "agentsUsed": False,
                    "internetUsed": False,
                    "timestamp": datetime.datetime.utcnow().isoformat() + "Z"
                }
            chat["messages"].append(result_message)
            await save_db(chatsDb)

chat_history = get_chat_history()

chat_runnable = get_chat_runnable(chat_history)
agent_runnable = get_agent_runnable(chat_history)
unified_classification_runnable = get_unified_classification_runnable(chat_history)

# --- FastAPI Application Setup ---
app = FastAPI(
    title="Sentient API",
    description="Monolithic API for the Sentient AI companion",
    docs_url="/docs",
    redoc_url=None
)

# Add CORS middleware to allow cross-origin requests
app.add_middleware(
    CORSMiddleware,
    allow_origins=["*"],
    allow_credentials=True,
    allow_methods=["*"],
    allow_headers=["*"]
)

# Load tasks on startup
@app.on_event("startup")
async def startup_event():
    await task_queue.load_tasks()

# Start the queue processor on app startup
@app.on_event("startup")
async def startup_event():
    asyncio.create_task(process_queue())
    asyncio.create_task(cleanup_tasks_periodically()) # Start periodic cleanup task

# Optional: Save tasks on shutdown (not strictly necessary since we save after each operation)
@app.on_event("shutdown")
async def shutdown_event():
    await task_queue.save_tasks()

# --- Pydantic Models ---
class Message(BaseModel):
    input: str
    pricing: str
    credits: int
    chat_id: str

class ToolCall(BaseModel):
    input: str
    previous_tool_response: Optional[Any] = None

class ElaboratorMessage(BaseModel):
    input: str
    purpose: str

class EncryptionRequest(BaseModel):
    data: str

class DecryptionRequest(BaseModel):
    encrypted_data: str

class UserInfoRequest(BaseModel):
    user_id: str

class ReferrerStatusRequest(BaseModel):
    user_id: str
    referrer_status: bool

class BetaUserStatusRequest(BaseModel):
    user_id: str
    beta_user_status: bool

class SetReferrerRequest(BaseModel):
    referral_code: str

class DeleteSubgraphRequest(BaseModel):
    source: str

class GraphRequest(BaseModel):
    information: str

class GraphRAGRequest(BaseModel):
    query: str

class RedditURL(BaseModel):
    url: str

class TwitterURL(BaseModel):
    url: str

class LinkedInURL(BaseModel):
    url: str

class CreateTaskRequest(BaseModel):
    chat_id: str
    description: str
    priority: int
    username: str
    personality: Union[Dict, str, None]
    use_personal_context: bool
    internet: str

class UpdateTaskRequest(BaseModel):
    task_id: str
    description: str
    priority: int

class DeleteTaskRequest(BaseModel):
    # No request body needed as per the function signature, but including for potential future use or consistency
    task_id: str

# --- API Endpoints ---

## Root Endpoint
@app.get("/", status_code=200)
async def main():
    """Root endpoint providing a welcome message."""
    return {
        "message": "Hello, I am Sentient, your private, decentralized and interactive AI companion who feels human"
    }

@app.get("/get-history", status_code=200)
async def get_history():
    """
    Endpoint to retrieve the chat history. Calls the get_chat_history_messages function.
    """
    messages = await get_chat_history_messages()
    return JSONResponse(status_code=200, content={"messages": messages})

@app.post("/clear-chat-history", status_code=200)
async def clear_chat_history():
    """Clear all chat history by resetting to the initial database structure."""
    async with db_lock:
        chatsDb = initial_db.copy()
        await save_db(chatsDb)
    return JSONResponse(status_code=200, content={"message": "Chat history cleared"})

@app.post("/chat", status_code=200)
async def chat(message: Message):
    global embed_model, chat_runnable, fact_extraction_runnable, text_conversion_runnable
    global information_extraction_runnable, graph_analysis_runnable, graph_decision_runnable
    global query_classification_runnable, agent_runnable, text_description_runnable
<<<<<<< HEAD
    global reflection_runnable, internet_query_reframe_runnable, internet_summary_runnable, priority_runnable
    global unified_classification_runnable
=======
    global reflection_runnable, internet_query_reframe_runnable, internet_summary_runnable
    global memory_backend
>>>>>>> 9fd66538

    try:
        with open("userProfileDb.json", "r", encoding="utf-8") as f:
            db = json.load(f)

        async with db_lock:
            chatsDb = await load_db()
            active_chat_id = chatsDb["active_chat_id"]
            if active_chat_id is None:
                raise HTTPException(status_code=400, detail="No active chat found. Please load the chat page first.")

            active_chat = next((chat for chat in chatsDb["chats"] if chat["id"] == active_chat_id), None)
            if active_chat is None:
                raise HTTPException(status_code=400, detail="Active chat not found.")

        chat_history = get_chat_history()
        if chat_history is None:
            raise HTTPException(status_code=500, detail="Failed to retrieve chat history")

        username = db["userData"]["personalInfo"]["name"]
        unified_output = unified_classification_runnable.invoke({"query": message.input})
        category = unified_output["category"]
        use_personal_context = unified_output["use_personal_context"]
        internet = unified_output["internet"]
        transformed_input = unified_output["transformed_input"]

        pricing_plan = message.pricing
        credits = message.credits

        async def response_generator():
            memory_used = False
            agents_used = False
            internet_used = False
            user_context = None
            internet_context = None
            pro_used = False
            note = ""

            # Add user message to active chat
            user_msg = {
                "id": str(int(time.time() * 1000)),
                "message": message.input,
                "isUser": True,
                "memoryUsed": False,
                "agentsUsed": False,
                "internetUsed": False,
                "timestamp": datetime.datetime.utcnow().isoformat() + "Z"
            }
            async with db_lock:
                chatsDb = await load_db()
                active_chat = next(chat for chat in chatsDb["chats"] if chat["id"] == chatsDb["active_chat_id"])
                active_chat["messages"].append(user_msg)
                await save_db(chatsDb)

            yield json.dumps({
                "type": "userMessage",
                "message": message.input,
                "memoryUsed": memory_used,
                "agentsUsed": agents_used,
                "internetUsed": internet_used
            }) + "\n"
            await asyncio.sleep(0.05)

            # Initialize assistant message for all categories
            assistant_msg = {
                "id": str(int(time.time() * 1000)),
                "message": "",
                "isUser": False,
                "memoryUsed": False,
                "agentsUsed": False,
                "internetUsed": False,
                "timestamp": datetime.datetime.utcnow().isoformat() + "Z"
            }

            # Handle agent category
            if category == "agent":
                with open("userProfileDb.json", "r", encoding="utf-8") as f:
                    db = json.load(f)
                personality_description = db["userData"].get("personality", "None")
                # Replace keyword-based priority with LLM-based priority
                priority_response = priority_runnable.invoke({"task_description": transformed_input})

                priority = priority_response["priority"]

                print("Adding task to queue")

                # Add task to queue and set "On it" message
                await task_queue.add_task(
                    chat_id=active_chat_id,
                    description=transformed_input,
                    priority=priority,
                    username=username,
                    personality=personality_description,
                    use_personal_context=use_personal_context,  # Boolean flag
                    internet=internet  # e.g., "Internet" or other value
                )

                print("Task added to queue")

                assistant_msg["message"] = "On it"

                print("Assistant message set")

                async with db_lock:
                    chatsDb = await load_db()
                    active_chat = next(chat for chat in chatsDb["chats"] if chat["id"] == chatsDb["active_chat_id"])
                    active_chat["messages"].append(assistant_msg)
                    await save_db(chatsDb)

                yield json.dumps({
                    "type": "assistantMessage",
                    "message": "On it",
                    "memoryUsed": False,
                    "agentsUsed": False,
                    "internetUsed": False
                }) + "\n"
                await asyncio.sleep(0.05)
                return  # End response for agent category

            # Handle memory category: update and retrieve context
            if category == "memory":
                if pricing_plan == "free" and credits <= 0:
                    yield json.dumps({"type": "intermediary", "message": "Retrieving memories..."}) + "\n"
                    user_context = memory_backend.retrieve_memory(username, transformed_input)
                    note = "Sorry friend, memory updates are a pro feature and your daily credits have expired. Upgrade to pro in settings!"
                else:
                    yield json.dumps({"type": "intermediary", "message": "Updating memories..."}) + "\n"
                    memory_used = True
                    pro_used = True
                    memory_backend.update_memory(username, transformed_input)
                    yield json.dumps({"type": "intermediary", "message": "Retrieving memories..."}) + "\n"
<<<<<<< HEAD
                    user_context = query_user_profile(transformed_input, graph_driver, embed_model, text_conversion_runnable, query_classification_runnable)
            # For chat category, retrieve context if needed
            elif category == "chat" and use_personal_context:
=======
                    user_context = memory_backend.retrieve_memory(username, transformed_input)
            elif use_personal_context:
>>>>>>> 9fd66538
                yield json.dumps({"type": "intermediary", "message": "Retrieving memories..."}) + "\n"
                memory_used = True
                user_context = memory_backend.retrieve_memory(username, transformed_input)

            # Handle internet search if required
            if internet == "Internet":
                if pricing_plan == "free" and credits <= 0:
                    note = "Sorry friend, could have searched the internet for more context, but your daily credits have expired. You can always upgrade to pro from the settings page"
                else:
                    yield json.dumps({"type": "intermediary", "message": "Searching the internet..."}) + "\n"
                    reframed_query = get_reframed_internet_query(internet_query_reframe_runnable, transformed_input)
                    search_results = get_search_results(reframed_query)
                    internet_context = get_search_summary(internet_summary_runnable, search_results)
                    internet_used = True
                    pro_used = True

            # Generate response for chat and memory categories
            if category in ["chat", "memory"]:
                with open("userProfileDb.json", "r", encoding="utf-8") as f:
                    db = json.load(f)
                personality_description = db["userData"].get("personality", "None")

                assistant_msg["memoryUsed"] = memory_used
                assistant_msg["internetUsed"] = internet_used
<<<<<<< HEAD
                assistant_msg["agentsUsed"] = agents_used

                async with db_lock:
                    chatsDb = await load_db()
                    active_chat = next(chat for chat in chatsDb["chats"] if chat["id"] == chatsDb["active_chat_id"])
                    active_chat["messages"].append(assistant_msg)
                    await save_db(chatsDb)

=======
                print ("USER CONTEXT: ", user_context)
>>>>>>> 9fd66538
                async for token in generate_streaming_response(
                    chat_runnable,
                    inputs={
                        "query": transformed_input,
                        "user_context": user_context,
                        "internet_context": internet_context,
                        "name": username,
                        "personality": personality_description
                    },
                    stream=True
                ):
                    if isinstance(token, str):
                        assistant_msg["message"] += token
                        async with db_lock:
                            chatsDb = await load_db()
                            active_chat = next(chat for chat in chatsDb["chats"] if chat["id"] == chatsDb["active_chat_id"])
                            for msg in active_chat["messages"]:
                                if msg["id"] == assistant_msg["id"]:
                                    msg["message"] = assistant_msg["message"]
                                    break
                            await save_db(chatsDb)
                        yield json.dumps({
                            "type": "assistantStream",
                            "token": token,
                            "done": False,
                            "messageId": assistant_msg["id"]
                        }) + "\n"
                    else:
                        if note:
                            assistant_msg["message"] += "\n\n" + note
                        async with db_lock:
                            chatsDb = await load_db()
                            active_chat = next(chat for chat in chatsDb["chats"] if chat["id"] == chatsDb["active_chat_id"])
                            for msg in active_chat["messages"]:
                                if msg["id"] == assistant_msg["id"]:
                                    msg.update(assistant_msg)
                                    break
                            await save_db(chatsDb)
                        yield json.dumps({
                            "type": "assistantStream",
                            "token": "\n\n" + note if note else "",
                            "done": True,
                            "memoryUsed": memory_used,
                            "agentsUsed": agents_used,
                            "internetUsed": internet_used,
                            "proUsed": pro_used,
                            "messageId": assistant_msg["id"]
                        }) + "\n"
                    await asyncio.sleep(0.05)

        return StreamingResponse(response_generator(), media_type="application/json")

    except Exception as e:
        print(f"Error in chat: {str(e)}")
        return JSONResponse(status_code=500, content={"message": str(e)})

## Agents Endpoints
@app.post("/elaborator", status_code=200)
async def elaborate(message: ElaboratorMessage):
    """Elaborates on an input string based on a specified purpose."""
    print ("MESSAGE TO BE ELABORATED: ", message.input)
    try:
        elaborator_runnable = get_tool_runnable(
            elaborator_system_prompt_template,
            elaborator_user_prompt_template,
            None,
            ["query", "purpose"]
        )
        print ("Elaborator runnable: ", elaborator_runnable)
        output = elaborator_runnable.invoke({"query": message.input, "purpose": message.purpose})
        print (f"Elaborator output: {output}")
        return JSONResponse(status_code=200, content={"message": output})
    except Exception as e:
        return JSONResponse(status_code=500, content={"message": str(e)})

## Tool Handlers
@register_tool("gmail")
async def gmail_tool(tool_call: ToolCall) -> Dict[str, Any]:
    """Handles Gmail-related tasks using multi-tool support."""
    try:
        with open("userProfileDb.json", "r", encoding="utf-8") as f:
            db = json.load(f)
        username = db["userData"]["personalInfo"]["name"]
        tool_runnable = get_tool_runnable(
            gmail_agent_system_prompt_template,
            gmail_agent_user_prompt_template,
            gmail_agent_required_format,
            ["query", "username", "previous_tool_response"]
        )
        tool_call_str = tool_runnable.invoke({
            "query": tool_call["input"],
            "username": username,
            "previous_tool_response": tool_call["previous_tool_response"]
        })
        tool_result = await parse_and_execute_tool_calls(tool_call_str)
        return {"tool_result": tool_result, "tool_call_str": tool_call_str}
    except Exception as e:
        return {"status": "failure", "error": str(e)}

@register_tool("gdrive")
async def drive_tool(tool_call: ToolCall) -> Dict[str, Any]:
    """Handles Google Drive interactions."""
    try:
        tool_runnable = get_tool_runnable(
            gdrive_agent_system_prompt_template,
            gdrive_agent_user_prompt_template,
            gdrive_agent_required_format,
            ["query", "previous_tool_response"]
        )
        tool_call_str = tool_runnable.invoke({
            "query": tool_call["input"],
            "previous_tool_response": tool_call["previous_tool_response"]
        })
        tool_result = await parse_and_execute_tool_calls(tool_call_str)
        return {"tool_result": tool_result, "tool_call_str": None}
    except Exception as e:
        return {"status": "failure", "error": str(e)}

@register_tool("gdocs")
async def gdoc_tool(tool_call: ToolCall) -> Dict[str, Any]:
    """
    GDocs Tool endpoint to handle Google Docs creation and text elaboration using multi-tool support.
    Registered as a tool with the name "gdocs".

    Args:
        tool_call (ToolCall): Request body containing the input for the gdocs tool.

    Returns:
        Dict[str, Any]: A dictionary containing the tool result and tool call string (None in this case).
                         Returns status "failure" and error message if an exception occurs.
    """
    try:
        tool_runnable = get_tool_runnable(  # Initialize gdocs tool runnable
            gdocs_agent_system_prompt_template,
            gdocs_agent_user_prompt_template,
            gdocs_agent_required_format,
            ["query", "previous_tool_response"],  # Expected input parameters
        )
        tool_call_str = tool_runnable.invoke(
            {  # Invoke the gdocs tool runnable
                "query": tool_call["input"],
                "previous_tool_response": tool_call["previous_tool_response"],
            }
        )

        tool_result = await parse_and_execute_tool_calls(
            tool_call_str
        )  # Parse and execute tool calls from the response
        return {
            "tool_result": tool_result,
            "tool_call_str": None,
        }  # Return tool result and None for tool call string
    except Exception as e:  # Handle exceptions during gdocs tool execution
        print(f"Error calling gdocs tool: {e}")
        return {"status": "failure", "error": str(e)}  # Return error status and message

@register_tool("gsheets")
async def gsheet_tool(tool_call: ToolCall) -> Dict[str, Any]:
    """
    GSheets Tool endpoint to handle Google Sheets creation and data population using multi-tool support.
    Registered as a tool with the name "gsheets".

    Args:
        tool_call (ToolCall): Request body containing the input for the gsheets tool.

    Returns:
        Dict[str, Any]: A dictionary containing the tool result and tool call string (None in this case).
                         Returns status "failure" and error message if an exception occurs.
    """

    try:
        tool_runnable = get_tool_runnable(  # Initialize gsheets tool runnable
            gsheets_agent_system_prompt_template,
            gsheets_agent_user_prompt_template,
            gsheets_agent_required_format,
            ["query", "previous_tool_response"],  # Expected input parameters
        )
        tool_call_str = tool_runnable.invoke(
            {  # Invoke the gsheets tool runnable
                "query": tool_call["input"],
                "previous_tool_response": tool_call["previous_tool_response"],
            }
        )

        tool_result = await parse_and_execute_tool_calls(
            tool_call_str
        )  # Parse and execute tool calls from the response
        return {
            "tool_result": tool_result,
            "tool_call_str": None,
        }  # Return tool result and None for tool call string
    except Exception as e:  # Handle exceptions during gsheets tool execution
        print(f"Error calling gsheets tool: {e}")
        return {"status": "failure", "error": str(e)}  # Return error status and message

@register_tool("gslides")
async def gslides_tool(tool_call: ToolCall) -> Dict[str, Any]:
    """
    GSlides Tool endpoint to handle Google Slides presentation creation using multi-tool support.
    Registered as a tool with the name "gslides".

    Args:
        tool_call (ToolCall): Request body containing the input for the gslides tool.

    Returns:
        Dict[str, Any]: A dictionary containing the tool result and tool call string (None in this case).
                         Returns status "failure" and error message if an exception occurs.
    """

    try:
        with open(
            "userProfileDb.json", "r", encoding="utf-8"
        ) as f:  # Load user profile database
            db = json.load(f)

        username = db["userData"]["personalInfo"][
            "name"
        ]  # Extract username from user profile

        tool_runnable = get_tool_runnable(  # Initialize gslides tool runnable
            gslides_agent_system_prompt_template,
            gslides_agent_user_prompt_template,
            gslides_agent_required_format,
            [
                "query",
                "user_name",
                "previous_tool_response",
            ],  # Expected input parameters
        )
        tool_call_str = tool_runnable.invoke(
            {  # Invoke the gslides tool runnable
                "query": tool_call["input"],
                "user_name": username,
                "previous_tool_response": tool_call["previous_tool_response"],
            }
        )

        tool_result = await parse_and_execute_tool_calls(
            tool_call_str
        )  # Parse and execute tool calls from the response
        return {
            "tool_result": tool_result,
            "tool_call_str": None,
        }  # Return tool result and None for tool call string
    except Exception as e:  # Handle exceptions during gslides tool execution
        print(f"Error calling gslides tool: {e}")
        return {"status": "failure", "error": str(e)}  # Return error status and message

@register_tool("gcalendar")
async def gcalendar_tool(tool_call: ToolCall) -> Dict[str, Any]:
    """
    GCalendar Tool endpoint to handle Google Calendar interactions using multi-tool support.
    Registered as a tool with the name "gcalendar".

    Args:
        tool_call (ToolCall): Request body containing the input for the gcalendar tool.

    Returns:
        Dict[str, Any]: A dictionary containing the tool result and tool call string (None in this case).
                         Returns status "failure" and error message if an exception occurs.
    """

    try:
        current_time = datetime.datetime.now().isoformat()  # Get current time in ISO format
        local_timezone = get_localzone()  # Get local timezone
        timezone = local_timezone.key  # Get timezone key

        tool_runnable = get_tool_runnable(  # Initialize gcalendar tool runnable
            gcalendar_agent_system_prompt_template,
            gcalendar_agent_user_prompt_template,
            gcalendar_agent_required_format,
            [
                "query",
                "current_time",
                "timezone",
                "previous_tool_response",
            ],  # Expected input parameters
        )

        tool_call_str = tool_runnable.invoke(  # Invoke the gcalendar tool runnable
            {
                "query": tool_call["input"],
                "current_time": current_time,
                "timezone": timezone,
                "previous_tool_response": tool_call["previous_tool_response"],
            }
        )

        tool_result = await parse_and_execute_tool_calls(
            tool_call_str
        )  # Parse and execute tool calls from the response
        return {
            "tool_result": tool_result,
            "tool_call_str": None,
        }  # Return tool result and None for tool call string
    except Exception as e:  # Handle exceptions during gcalendar tool execution
        print(f"Error calling gcalendar: {e}")
        return {"status": "failure", "error": str(e)}  # Return error status and message

## Utils Endpoints
@app.post("/get-role")
async def get_role(request: UserInfoRequest) -> JSONResponse:
    """Retrieves a user's role from Auth0."""
    try:
        token = get_management_token()
        roles_response = requests.get(
            f"https://{AUTH0_DOMAIN}/api/v2/users/{request.user_id}/roles",
            headers={"Authorization": f"Bearer {token}"}
        )
        if roles_response.status_code != 200:
            raise HTTPException(status_code=roles_response.status_code, detail=roles_response.text)
        roles = roles_response.json()
        if not roles:
            return JSONResponse(status_code=404, content={"message": "No roles found for user."})
        return JSONResponse(status_code=200, content={"role": roles[0]["name"].lower()})
    except Exception as e:
        return JSONResponse(status_code=500, content={"message": str(e)})

@app.post("/get-beta-user-status")
async def get_beta_user_status(request: UserInfoRequest) -> JSONResponse:
    """Retrieves beta user status from Auth0 app_metadata."""
    try:
        token = get_management_token()
        response = requests.get(
            f"https://{AUTH0_DOMAIN}/api/v2/users/{request.user_id}",
            headers={"Authorization": f"Bearer {token}", "Accept": "application/json"}
        )
        if response.status_code != 200:
            raise HTTPException(status_code=response.status_code, detail=response.text)
        user_data = response.json()
        beta_user_status = user_data.get("app_metadata", {}).get("betaUser")
        if beta_user_status is None:
            return JSONResponse(status_code=404, content={"message": "Beta user status not found."})
        return JSONResponse(status_code=200, content={"betaUserStatus": beta_user_status})
    except Exception as e:
        return JSONResponse(status_code=500, content={"message": str(e)})

@app.post("/get-referral-code")
async def get_referral_code(request: UserInfoRequest) -> JSONResponse:
    """
    Retrieves the referral code from Auth0 app_metadata.

    Args:
        request (UserInfoRequest): Request containing the user_id.

    Returns:
        JSONResponse: Referral code or error message.
    """
    try:
        token = get_management_token()  # Obtain management API token
        url = f"https://{AUTH0_DOMAIN}/api/v2/users/{request.user_id}"
        headers = {
            "Authorization": f"Bearer {token}",  # Include token in header
            "Accept": "application/json",
        }

        response = requests.get(url, headers=headers)
        if response.status_code != 200:
            raise HTTPException(
                status_code=response.status_code,
                detail=f"Error fetching user info: {response.text}",  # Raise HTTP exception if request fails
            )

        user_data = response.json()
        referral_code = user_data.get("app_metadata", {}).get(
            "referralCode"
        )  # Extract referralCode from app_metadata
        if not referral_code:
            return JSONResponse(
                status_code=404, content={"message": "Referral code not found."}
            )  # Return 404 if referral code not found

        return JSONResponse(
            status_code=200, content={"referralCode": referral_code}
        )  # Return referral code
    except Exception as e:
        print(f"Error in get-referral-code: {str(e)}")
        return JSONResponse(
            status_code=500, content={"message": str(e)}
        )  # Return 500 for any exceptions


@app.post("/get-referrer-status")
async def get_referrer_status(request: UserInfoRequest) -> JSONResponse:
    """
    Retrieves the referrer status from Auth0 app_metadata.

    Args:
        request (UserInfoRequest): Request containing the user_id.

    Returns:
        JSONResponse: Referrer status or error message.
    """
    try:
        token = get_management_token()  # Obtain management API token
        url = f"https://{AUTH0_DOMAIN}/api/v2/users/{request.user_id}"
        headers = {
            "Authorization": f"Bearer {token}",  # Include token in header
            "Accept": "application/json",
        }

        response = requests.get(url, headers=headers)
        if response.status_code != 200:
            raise HTTPException(
                status_code=response.status_code,
                detail=f"Error fetching user info: {response.text}",  # Raise HTTP exception if request fails
            )

        user_data = response.json()
        referrer_status = user_data.get("app_metadata", {}).get(
            "referrer"
        )  # Extract referrer status from app_metadata
        if referrer_status is None:
            return JSONResponse(
                status_code=404, content={"message": "Referrer status not found."}
            )  # Return 404 if referrer status not found

        return JSONResponse(
            status_code=200, content={"referrerStatus": referrer_status}
        )  # Return referrer status
    except Exception as e:
        print(f"Error in referrer-status: {str(e)}")
        return JSONResponse(
            status_code=500, content={"message": str(e)}
        )  # Return 500 for any exceptions


@app.post("/set-referrer-status")
async def set_referrer_status(request: ReferrerStatusRequest) -> JSONResponse:
    """
    Sets the referrer status in Auth0 app_metadata.

    Args:
        request (ReferrerStatusRequest): Request containing user_id and referrer_status.

    Returns:
        JSONResponse: Success or error message.
    """
    try:
        token = get_management_token()  # Obtain management API token
        url = f"https://{AUTH0_DOMAIN}/api/v2/users/{request.user_id}"
        headers = {
            "Authorization": f"Bearer {token}",  # Include token in header
            "Content-Type": "application/json",
        }

        payload = {
            "app_metadata": {
                "referrer": request.referrer_status  # Set referrer status in app_metadata
            }
        }

        response = requests.patch(
            url, headers=headers, json=payload
        )  # Use PATCH to update user metadata
        if response.status_code != 200:
            raise HTTPException(
                status_code=response.status_code,
                detail=f"Error updating referrer status: {response.text}",  # Raise HTTP exception if request fails
            )

        return JSONResponse(
            status_code=200,
            content={"message": "Referrer status updated successfully."},
        )  # Return success message
    except Exception as e:
        print(f"Error in set-referrer-status: {str(e)}")
        return JSONResponse(
            status_code=500, content={"message": str(e)}
        )  # Return 500 for any exceptions


@app.post("/get-user-and-set-referrer-status")
async def get_user_and_set_referrer_status(request: SetReferrerRequest) -> JSONResponse:
    """
    Searches for a user by referral code and sets their referrer status to true.

    Args:
        request (SetReferrerRequest): Request containing referral_code.

    Returns:
        JSONResponse: Success or error message.
    """
    try:
        token = get_management_token()  # Obtain management API token
        headers = {
            "Authorization": f"Bearer {token}",  # Include token in header
            "Accept": "application/json",
            "Content-Type": "application/json",
        }

        search_url = f"https://{AUTH0_DOMAIN}/api/v2/users?q=app_metadata.referralCode%3A%22{request.referral_code}%22"  # Search URL to find user by referral code
        search_response = requests.get(search_url, headers=headers)

        if search_response.status_code != 200:
            raise HTTPException(
                status_code=search_response.status_code,
                detail=f"Error searching for user: {search_response.text}",  # Raise HTTP exception if search fails
            )

        users = search_response.json()

        if not users or len(users) == 0:
            raise HTTPException(
                status_code=404,
                detail=f"No user found with referral code: {request.referral_code}",  # Raise 404 if no user found
            )

        user_id = users[0]["user_id"]  # Get user_id from search results

        referrer_status_payload = {"user_id": user_id, "referrer_status": True}

        set_status_url = f"http://localhost:5005/set-referrer-status"  # URL to set referrer status (assuming local service)
        set_status_response = requests.post(
            set_status_url, json=referrer_status_payload
        )  # Call local service to set referrer status

        if set_status_response.status_code != 200:
            raise HTTPException(
                status_code=set_status_response.status_code,
                detail=f"Error setting referrer status: {set_status_response.text}",  # Raise HTTP exception if setting status fails
            )

        return JSONResponse(
            status_code=200,
            content={"message": "Referrer status updated successfully."},
        )  # Return success message

    except Exception as e:
        print(f"Error in get-user-and-set-referrer-status: {str(e)}")
        return JSONResponse(
            status_code=500, content={"message": str(e)}
        )  # Return 500 for any exceptions


@app.post("/set-beta-user-status")
def set_beta_user_status(request: BetaUserStatusRequest) -> JSONResponse:
    """
    Sets the beta user status in Auth0 app_metadata.

    Args:
        request (BetaUserStatusRequest): Request containing user_id and beta_user_status.

    Returns:
        JSONResponse: Success or error message.
    """
    try:
        token = get_management_token()  # Obtain management API token
        url = f"https://{AUTH0_DOMAIN}/api/v2/users/{request.user_id}"
        headers = {
            "Authorization": f"Bearer {token}",  # Include token in header
            "Content-Type": "application/json",
        }

        payload = {
            "app_metadata": {
                "betaUser": request.beta_user_status  # Set betaUser status in app_metadata
            }
        }

        response = requests.patch(
            url, headers=headers, json=payload
        )  # Use PATCH to update user metadata
        if response.status_code != 200:
            raise HTTPException(
                status_code=response.status_code,
                detail=f"Error updating beta user status: {response.text}",  # Raise HTTP exception if request fails
            )

        return JSONResponse(
            status_code=200,
            content={"message": "Beta user status updated successfully."},
        )  # Return success message
    except Exception as e:
        print(f"Error in set-beta-user-status: {str(e)}")
        return JSONResponse(
            status_code=500, content={"message": str(e)}
        )  # Return 500 for any exceptions


@app.post("/get-user-and-invert-beta-user-status")
def get_user_and_invert_beta_user_status(request: UserInfoRequest) -> JSONResponse:
    """
    Searches for a user by user id and inverts the beta user status in Auth0 app_metadata.

    Args:
        request (UserInfoRequest): Request containing user_id.

    Returns:
        JSONResponse: Success or error message.
    """
    try:
        token = get_management_token()  # Obtain management API token
        url = f"https://{AUTH0_DOMAIN}/api/v2/users/{request.user_id}"
        headers = {
            "Authorization": f"Bearer {token}",  # Include token in header
            "Accept": "application/json",
        }

        response = requests.get(url, headers=headers)
        if response.status_code != 200:
            raise HTTPException(
                status_code=response.status_code,
                detail=f"Error fetching user info: {response.text}",  # Raise HTTP exception if request fails
            )

        user_data = response.json()
        beta_user_status = user_data.get("app_metadata", {}).get(
            "betaUser"
        )  # Get current betaUser status

        # Invert the beta user status (string boolean to boolean and then invert)
        beta_user_status_payload = {
            "user_id": request.user_id,
            "beta_user_status": False
            if str(beta_user_status).lower() == "true"
            else True,
        }

        set_status_url = f"http://localhost:5005/set-beta-user-status"  # URL to set beta user status (assuming local service)
        set_status_response = requests.post(
            set_status_url, json=beta_user_status_payload
        )  # Call local service to set inverted beta user status

        if set_status_response.status_code != 200:
            raise HTTPException(
                status_code=set_status_response.status_code,
                detail=f"Error inverting beta user status: {set_status_response.text}",  # Raise HTTP exception if setting status fails
            )

        return JSONResponse(
            status_code=200,
            content={"message": "Beta user status inverted successfully."},
        )  # Return success message
    except Exception as e:
        print(f"Error in get-user-and-invert-beta-user-status: {str(e)}")
        return JSONResponse(
            status_code=500, content={"message": str(e)}
        )  # Return 500 for any exceptions

@app.post("/encrypt")
async def encrypt_data(request: EncryptionRequest) -> JSONResponse:
    """Encrypts data using AES encryption."""
    try:
        encrypted_data = aes_encrypt(request.data)
        return JSONResponse(status_code=200, content={"encrypted_data": encrypted_data})
    except Exception as e:
        return JSONResponse(status_code=500, content={"message": str(e)})

@app.post("/decrypt")
async def decrypt_data(request: DecryptionRequest) -> JSONResponse:
    """Decrypts data using AES decryption."""
    try:
        decrypted_data = aes_decrypt(request.encrypted_data)
        return JSONResponse(status_code=200, content={"decrypted_data": decrypted_data})
    except Exception as e:
        return JSONResponse(status_code=500, content={"message": str(e)})

## Scraper Endpoints
@app.post("/scrape-linkedin", status_code=200)
async def scrape_linkedin(profile: LinkedInURL):
    """Scrapes and returns LinkedIn profile information."""
    try:
        linkedin_profile = scrape_linkedin_profile(profile.url)
        return JSONResponse(status_code=200, content={"profile": linkedin_profile})
    except Exception as e:
        return JSONResponse(status_code=500, content={"message": str(e)})

@app.post("/scrape-reddit")
async def scrape_reddit(reddit_url: RedditURL):
    """Extracts topics of interest from a Reddit user's profile."""
    try:
        subreddits = reddit_scraper(reddit_url.url)
        response = reddit_runnable.invoke({"subreddits": subreddits})
        if isinstance(response, list):
            return JSONResponse(status_code=200, content={"topics": response})
        else:
            raise HTTPException(status_code=500, detail="Invalid response format from the language model.")
    except HTTPException as http_exc:
        raise http_exc
    except Exception as e:
        raise HTTPException(status_code=500, detail=f"Unexpected error: {str(e)}")

@app.post("/scrape-twitter")
async def scrape_twitter(twitter_url: TwitterURL):
    """Extracts topics of interest from a Twitter user's profile."""
    try:
        tweets = scrape_twitter_data(twitter_url.url, 20)
        response = twitter_runnable.invoke({"tweets": tweets})
        if isinstance(response, list):
            return JSONResponse(status_code=200, content={"topics": response})
        else:
            raise HTTPException(status_code=500, detail="Invalid response format from the language model.")
    except HTTPException as http_exc:
        raise http_exc
    except Exception as e:
        raise HTTPException(status_code=500, detail=f"Unexpected error: {str(e)}")

## Auth Endpoint
@app.get("/authenticate-google")
async def authenticate_google():
    """Authenticates with Google using OAuth 2.0."""
    try:
        creds = None
        if os.path.exists("model/token.pickle"):
            with open("model/token.pickle", "rb") as token:
                creds = pickle.load(token)
        if not creds or not creds.valid:
            if creds and creds.expired and creds.refresh_token:
                creds.refresh(Request())
            else:
                flow = InstalledAppFlow.from_client_config(CREDENTIALS_DICT, SCOPES)
                creds = flow.run_local_server(port=0)
            with open("model/token.pickle", "wb") as token:
                pickle.dump(creds, token)
        return JSONResponse(status_code=200, content={"success": True})
    except Exception as e:
        return JSONResponse(status_code=500, content={"success": False, "error": str(e)})

## Memory Endpoints
@app.post("/graphrag", status_code=200)
async def graphrag(request: GraphRAGRequest):
    """Processes a user profile query using GraphRAG."""
    try:
        context = query_user_profile(
            request.query, graph_driver, embed_model,
            text_conversion_runnable, query_classification_runnable
        )
        return JSONResponse(status_code=200, content={"context": context})
    except Exception as e:
        return JSONResponse(status_code=500, content={"message": str(e)})

@app.post("/create-graph", status_code=200)
async def create_graph():
    """Creates a knowledge graph from documents in the input directory."""
    try:
        input_dir = "model/input"
        with open("userProfileDb.json", "r", encoding="utf-8") as f:
            db = json.load(f)
        username = db["userData"]["personalInfo"].get("name", "User")
        extracted_texts = []
        for file_name in os.listdir(input_dir):
            file_path = os.path.join(input_dir, file_name)
            if os.path.isfile(file_path):
                with open(file_path, "r", encoding="utf-8") as file:
                    text_content = file.read().strip()
                    if text_content:
                        extracted_texts.append({"text": text_content, "source": file_name})
        if not extracted_texts:
            return JSONResponse(status_code=400, content={"message": "No content found in input documents."})

        with graph_driver.session() as session:
            session.run("MATCH (n) DETACH DELETE n")
        build_initial_knowledge_graph(
            username, extracted_texts, graph_driver, embed_model,
            text_dissection_runnable, information_extraction_runnable
        )
        return JSONResponse(status_code=200, content={"message": "Graph created successfully."})
    except Exception as e:
        return JSONResponse(status_code=500, content={"message": str(e)})

@app.post("/delete-subgraph", status_code=200)
async def delete_subgraph(request: DeleteSubgraphRequest):
    """Deletes a subgraph from the knowledge graph based on a source name."""
    try:
        with open("userProfileDb.json", "r", encoding="utf-8") as f:
            db = json.load(f)
        username = db["userData"]["personalInfo"].get("name", "User").lower()
        source_name = request.source
        SOURCES = {
            "linkedin": f"{username}_linkedin_profile.txt",
            "reddit": f"{username}_reddit_profile.txt",
            "twitter": f"{username}_twitter_profile.txt"
        }
        file_name = SOURCES.get(source_name)
        if not file_name:
            return JSONResponse(status_code=400, content={"message": f"No file mapping found for source: {source_name}"})
        delete_source_subgraph(graph_driver, file_name)
        os.remove(f"model/input/{file_name}")
        return JSONResponse(status_code=200, content={"message": f"Subgraph related to {file_name} deleted successfully."})
    except Exception as e:
        return JSONResponse(status_code=500, content={"message": str(e)})

@app.post("/create-document", status_code=200)
async def create_document():
    """Creates and summarizes personality documents based on user profile data."""
    try:
        with open("userProfileDb.json", "r", encoding="utf-8") as f:
            db = json.load(f)
        username = db["userData"]["personalInfo"].get("name", "User")
        personality_type = db["userData"].get("personalityType", "")
        structured_linkedin_profile = db["userData"].get("linkedInProfile", {})
        reddit_profile = db["userData"].get("redditProfile", [])
        twitter_profile = db["userData"].get("twitterProfile", [])
        input_dir = "model/input"
        os.makedirs(input_dir, exist_ok=True)
        for file in os.listdir(input_dir):
            os.remove(os.path.join(input_dir, file))

        trait_descriptions = []
        for trait in personality_type:
            if trait in PERSONALITY_DESCRIPTIONS:
                description = f"{trait}: {PERSONALITY_DESCRIPTIONS[trait]}"
                trait_descriptions.append(description)
                filename = f"{username.lower()}_{trait.lower()}.txt"
                summarized_paragraph = text_summarizer_runnable.invoke({"user_name": username, "text": description})
                with open(os.path.join(input_dir, filename), "w", encoding="utf-8") as file:
                    file.write(summarized_paragraph)

        unified_personality_description = f"{username}'s Personality:\n\n" + "\n".join(trait_descriptions)

        if structured_linkedin_profile:
            linkedin_file = os.path.join(input_dir, f"{username.lower()}_linkedin_profile.txt")
            summarized_paragraph = text_summarizer_runnable.invoke({"user_name": username, "text": structured_linkedin_profile})
            with open(linkedin_file, "w", encoding="utf-8") as file:
                file.write(summarized_paragraph)

        if reddit_profile:
            reddit_file = os.path.join(input_dir, f"{username.lower()}_reddit_profile.txt")
            summarized_paragraph = text_summarizer_runnable.invoke({"user_name": username, "text": "Interests: " + ",".join(reddit_profile)})
            with open(reddit_file, "w", encoding="utf-8") as file:
                file.write(summarized_paragraph)

        if twitter_profile:
            twitter_file = os.path.join(input_dir, f"{username.lower()}_twitter_profile.txt")
            summarized_paragraph = text_summarizer_runnable.invoke({"user_name": username, "text": "Interests: " + ",".join(twitter_profile)})
            with open(twitter_file, "w", encoding="utf-8") as file:
                file.write(summarized_paragraph)

        return JSONResponse(status_code=200, content={"message": "Documents created successfully", "personality": unified_personality_description})
    except Exception as e:
        return JSONResponse(status_code=500, content={"message": str(e)})

@app.post("/customize-graph", status_code=200)
async def customize_graph(request: GraphRequest):
    """Customizes the knowledge graph with new information."""
    try:
        with open("userProfileDb.json", "r", encoding="utf-8") as f:
            db = json.load(f)
        username = db["userData"]["personalInfo"]["name"]
        points = fact_extraction_runnable.invoke({"paragraph": request.information, "username": username})
        for point in points:
            crud_graph_operations(
                point, graph_driver, embed_model, query_classification_runnable,
                information_extraction_runnable, graph_analysis_runnable,
                graph_decision_runnable, text_description_runnable
            )
        return JSONResponse(status_code=200, content={"message": "Graph customized successfully."})
    except Exception as e:
        return JSONResponse(status_code=500, content={"message": str(e)})

@app.get("/fetch-tasks", status_code=200)
async def get_tasks():
    """Return the current state of all tasks."""
    tasks = await task_queue.get_all_tasks()
    return JSONResponse(content={"tasks": tasks})

@app.post("/add-task", status_code=201)
async def add_task(task_request: dict):
    """
    Adds a new task with dynamically determined chat_id, personality, use_personal_context, and internet.
    """
    try:
        async with db_lock:
            chatsDb = await load_db()
            active_chat_id = chatsDb.get("active_chat_id")
            if not active_chat_id:
                raise HTTPException(status_code=400, detail="No active chat found.")

        user_profile = load_user_profile()
        username = user_profile["userData"]["personalInfo"].get("name", "default_user")
        personality = user_profile["userData"].get("personality", "default_personality")

        unified_output = unified_classification_runnable.invoke({"query": task_request["description"]})
        use_personal_context = unified_output["use_personal_context"]
        internet = unified_output["internet"]

        priority_response = priority_runnable.invoke({"task_description": task_request["description"]})
        priority = priority_response["priority"]

        task_id = await task_queue.add_task(
            chat_id=active_chat_id,
            description=task_request["description"],
            priority=priority,
            username=username,
            personality=personality,
            use_personal_context=use_personal_context,
            internet=internet
        )

        return JSONResponse(content={"task_id": task_id})
    except Exception as e:
        return JSONResponse(status_code=500, content={"error": str(e)})

@app.post("/update-task", status_code=200)
async def update_task(update_request: UpdateTaskRequest): # Use UpdateTaskRequest as dependency
    try:
        await task_queue.update_task(update_request.task_id, update_request.description, update_request.priority)
        return JSONResponse(content={"message": "Task updated successfully"})
    except ValueError as e:
        raise HTTPException(status_code=400, detail=str(e))

@app.post("/delete-task", status_code=200)
async def delete_task(delete_request: DeleteTaskRequest): # Use DeleteTaskRequest as dependency (even though it's empty)
    try:
        await task_queue.delete_task(delete_request.task_id)
        return JSONResponse(content={"message": "Task deleted successfully"})
    except ValueError as e:
        raise HTTPException(status_code=404, detail=str(e))

@app.websocket("/ws")
async def websocket_endpoint(websocket: WebSocket):
    await manager.connect(websocket)
    try:
        while True:
            data = await websocket.receive_text()
            # You can process messages received from the client here if needed
            # For now, we are primarily sending messages from the server to client
            pass # Or print(f"Client sent message: {data}")
    except WebSocketDisconnect:
        manager.disconnect(websocket)
        # Handle disconnection if needed
        # print("Client disconnected")

STARTUP_TIME = time.time() - START_TIME
print(f"Server startup time: {STARTUP_TIME:.2f} seconds")

# --- Run the Application ---
if __name__ == "__main__":
    multiprocessing.freeze_support()
    uvicorn.run(app, host="0.0.0.0", port=5000, reload=False, workers=1)<|MERGE_RESOLUTION|>--- conflicted
+++ resolved
@@ -156,15 +156,13 @@
     "next_chat_id": 1
 }
 
-<<<<<<< HEAD
 def load_user_profile():
     """Load user profile data from userProfileDb.json."""
     with open("userProfileDb.json", "r", encoding="utf-8") as f:
         return json.load(f)
-=======
+    
 memory_backend = MemoryBackend()
 memory_backend.cleanup()
->>>>>>> 9fd66538
 
 async def load_db():
     """Load the database from chatsDb.json, initializing if it doesn't exist or is invalid."""
@@ -585,13 +583,8 @@
     global embed_model, chat_runnable, fact_extraction_runnable, text_conversion_runnable
     global information_extraction_runnable, graph_analysis_runnable, graph_decision_runnable
     global query_classification_runnable, agent_runnable, text_description_runnable
-<<<<<<< HEAD
     global reflection_runnable, internet_query_reframe_runnable, internet_summary_runnable, priority_runnable
-    global unified_classification_runnable
-=======
-    global reflection_runnable, internet_query_reframe_runnable, internet_summary_runnable
-    global memory_backend
->>>>>>> 9fd66538
+    global unified_classification_runnable, memory_backend
 
     try:
         with open("userProfileDb.json", "r", encoding="utf-8") as f:
@@ -723,14 +716,8 @@
                     pro_used = True
                     memory_backend.update_memory(username, transformed_input)
                     yield json.dumps({"type": "intermediary", "message": "Retrieving memories..."}) + "\n"
-<<<<<<< HEAD
-                    user_context = query_user_profile(transformed_input, graph_driver, embed_model, text_conversion_runnable, query_classification_runnable)
-            # For chat category, retrieve context if needed
-            elif category == "chat" and use_personal_context:
-=======
                     user_context = memory_backend.retrieve_memory(username, transformed_input)
             elif use_personal_context:
->>>>>>> 9fd66538
                 yield json.dumps({"type": "intermediary", "message": "Retrieving memories..."}) + "\n"
                 memory_used = True
                 user_context = memory_backend.retrieve_memory(username, transformed_input)
@@ -755,18 +742,7 @@
 
                 assistant_msg["memoryUsed"] = memory_used
                 assistant_msg["internetUsed"] = internet_used
-<<<<<<< HEAD
-                assistant_msg["agentsUsed"] = agents_used
-
-                async with db_lock:
-                    chatsDb = await load_db()
-                    active_chat = next(chat for chat in chatsDb["chats"] if chat["id"] == chatsDb["active_chat_id"])
-                    active_chat["messages"].append(assistant_msg)
-                    await save_db(chatsDb)
-
-=======
                 print ("USER CONTEXT: ", user_context)
->>>>>>> 9fd66538
                 async for token in generate_streaming_response(
                     chat_runnable,
                     inputs={
