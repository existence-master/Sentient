--- conflicted
+++ resolved
@@ -364,11 +364,7 @@
 
 	const fetchIntegrations = useCallback(async () => {
 		try {
-<<<<<<< HEAD
-			const res = await fetch("/api/settings/integrations", {method: POST})
-=======
 			const res = await fetch("/api/settings/integrations", { method: "POST" })
->>>>>>> d6210fee
 			if (!res.ok) throw new Error("Failed to fetch integrations")
 			const data = await res.json()
 			setIntegrations(data.integrations || [])
