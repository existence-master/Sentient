--- conflicted
+++ resolved
@@ -15,18 +15,25 @@
 	IconPhoneOff,
 	IconWaveSine,
 	IconMessageOff,
-<<<<<<< HEAD
 	IconPaperclip,
 	IconFile,
 	IconPlus,
-=======
->>>>>>> 8cd8fb38
 	IconTools,
 	IconTool,
 	IconInfoCircle,
 	IconSparkles,
 	IconClockHour4,
-	IconMessageChatbot
+	IconMessageChatbot,
+	IconMapPin,
+	IconShoppingCart,
+	IconChartPie,
+	IconBrandTrello,
+	IconNews,
+	IconListCheck,
+	IconBrandDiscord,
+	IconBrandEvernote,
+	IconBrandWhatsapp,
+	IconCalendarEvent
 } from "@tabler/icons-react"
 import {
 	IconBrandSlack,
@@ -59,7 +66,6 @@
 	github: IconBrandGithub,
 	internet_search: IconWorldSearch,
 	memory: IconBrain,
-<<<<<<< HEAD
 	gmaps: IconMapPin,
 	linkedin: IconBrandLinkedin,
 	gshopping: IconShoppingCart,
@@ -67,217 +73,13 @@
 	google_search: IconWorldSearch,
 	trello: IconBrandTrello,
 	news: IconNews,
-	todoist: IconListCheck, // Replacement for custom icon
+	todoist: IconListCheck,
 	discord: IconBrandDiscord,
 	evernote: IconBrandEvernote,
 	whatsapp: IconBrandWhatsapp,
 	gcalendar_alt: IconCalendarEvent,
-=======
->>>>>>> 8cd8fb38
 	default: IconTool
-// Ensure this closing brace matches the correct opening brace or remove it if unnecessary.
 }
-<<<<<<< HEAD
-const useCasesByDomain = {
-	Featured: [
-		{
-			title: "Overnight Updates",
-			description: "Update me on overnight slack/email messages",
-			prompt: "Catch me up on any important Slack messages or emails I missed overnight and summarize them for me.",
-			tools: ["slack", "gmail"],
-			action: "Run now"
-		},
-		{
-			title: "Expense Analysis",
-			description: "Analyze my expenses and generate a report",
-			prompt: "Analyze the 'Q3 Expenses' sheet in my Google Drive and generate a summary report, highlighting the top 3 spending categories.",
-			tools: ["gsheets"],
-			action: "Run now"
-		},
-		{
-			title: "Team Birthday Reminders",
-			description: "Check team birthdays and send a birthday message",
-			prompt: "Check my 'Team Info' Google Sheet for any birthdays today. If there is one, draft a celebratory message to post in the #general Slack channel.",
-			tools: ["gsheets", "slack"],
-			action: "Create workflow"
-		}
-	],
-	Productivity: [
-		{
-			title: "Summarize Unread Emails",
-			description: "Get a digest of your unread emails",
-			prompt: "Summarize my unread emails from the last 24 hours and highlight any urgent requests.",
-			tools: ["gmail"],
-			action: "Run now"
-		},
-		{
-			title: "Schedule a Meeting",
-			description: "Find a time and schedule a meeting with a contact",
-			prompt: "Schedule a 30-minute meeting with John Doe for tomorrow morning to discuss the Q3 report. Find a time that works for both of us.",
-			tools: ["gcalendar", "gpeople"],
-			action: "Run now"
-		},
-		{
-			title: "Create a Project Brief",
-			description: "Draft a new project brief in Notion",
-			prompt: "Create a new page in Notion for 'Project Phoenix' with sections for Goals, Timeline, and Team Members.",
-			tools: ["notion"],
-			action: "Run now"
-		}
-	],
-	Sales: [
-		{
-			title: "Meeting Prep",
-			description: "Summarize emails & docs for an upcoming meeting",
-			prompt: "I have a meeting with Acme Corp tomorrow. Summarize my recent emails with them and find the latest proposal document in Google Drive.",
-			tools: ["gcalendar", "gmail", "gdrive"],
-			action: "Run now"
-		},
-		{
-			title: "Draft Follow-up Email",
-			description: "Write a follow-up email after a sales call",
-			prompt: "Draft a follow-up email to Jane Doe summarizing our call today and outlining the next steps we discussed.",
-			tools: ["gmail", "gpeople"],
-			action: "Run now"
-		},
-		{
-			title: "Update CRM",
-			description: "Log call notes and update a contact",
-			prompt: "Add a note to John Smith's contact record that we discussed pricing and he is interested in the Pro plan.",
-			tools: ["gpeople"],
-			action: "Run now"
-		}
-	],
-	Marketing: [
-		{
-			title: "Draft Campaign Email",
-			description: "Write an email for a new marketing campaign",
-			prompt: "Draft a marketing email to our subscribers about the new summer sale, highlighting a 20% discount.",
-			tools: ["gmail"],
-			action: "Run now"
-		},
-		{
-			title: "Social Media Post Idea",
-			description: "Brainstorm ideas for social media",
-			prompt: "Generate 5 ideas for a tweet about our new feature launch.",
-			tools: ["internet_search"],
-			action: "Run now"
-		},
-		{
-			title: "Create Campaign Brief",
-			description: "Start a new campaign brief in Notion",
-			prompt: "Create a new page in our Marketing workspace in Notion for the 'Q4 Holiday Campaign'.",
-			tools: ["notion"],
-			action: "Run now"
-		}
-	],
-	Engineering: [
-		{
-			title: "Daily Standup Update",
-			description: "Summarize your recent commits for standup",
-			prompt: "Summarize my GitHub commits from yesterday and draft a message to post in the #engineering Slack channel for my daily update.",
-			tools: ["github", "slack"],
-			action: "Run now"
-		},
-		{
-			title: "Create a New Issue",
-			description: "Log a bug or feature request in GitHub",
-			prompt: "Create a new issue in the 'frontend' repository titled 'Bug: Login button not working on Safari' and assign it to me.",
-			tools: ["github"],
-			action: "Run now"
-		},
-		{
-			title: "Draft Technical Docs",
-			description: "Start drafting new technical documentation",
-			prompt: "Create a new page in our 'Engineering Wiki' in Notion to document the new API endpoint.",
-			tools: ["notion"],
-			action: "Run now"
-		}
-	]
-}
-
-const DomainSelector = ({ domains, activeDomain, onSelectDomain }) => {
-	return (
-		<div className="flex items-center justify-center gap-2 flex-wrap mb-8">
-			{domains.map((domain) => (
-				<button
-					key={domain}
-					onClick={() => onSelectDomain(domain)}
-					className={cn(
-						"px-4 py-2 rounded-full text-sm font-medium transition-colors duration-200",
-						activeDomain === domain
-							? "bg-white text-black shadow-lg shadow-white/10"
-							: "bg-neutral-800/80 text-neutral-400 hover:bg-neutral-700/80 hover:text-white"
-					)}
-				>
-					{domain}
-				</button>
-			))}
-		</div>
-	)
-}
-
-const UseCaseGrid = ({ useCases, onSelectPrompt }) => {
-	const cardVariants = {
-		hidden: { opacity: 0, y: 20 },
-		visible: { opacity: 1, y: 0 }
-	}
-
-	return (
-		<div className="grid grid-cols-1 md:grid-cols-2 lg:grid-cols-3 gap-4">
-			<AnimatePresence>
-				{useCases.map((useCase, index) => {
-					const icons = useCase.tools.map((tool) => ({
-						Icon: toolIcons[tool],
-						name: tool
-					}))
-					return (
-						<motion.div
-							key={useCase.title + index}
-							layout
-							variants={cardVariants}
-							initial="hidden"
-							animate="visible"
-							exit="hidden"
-							transition={{ duration: 0.3, delay: index * 0.05 }}
-							className="bg-neutral-900/50 p-6 rounded-2xl border border-neutral-800/80 flex flex-col justify-between text-left h-full"
-						>
-							<div>
-								<div className="flex -space-x-2 mb-4">
-									{icons.map(({ Icon, name }, i) => (
-										<div
-											key={name + i}
-											className="w-8 h-8 rounded-full flex items-center justify-center border-2 border-neutral-900 bg-white"
-										>
-											<Icon className="w-5 h-5" />
-										</div>
-									))}
-								</div>
-								<h3 className="font-semibold text-white mb-2">
-									{useCase.title}
-								</h3>
-								<p className="text-neutral-400 text-sm mb-4">
-									{useCase.description}
-								</p>
-							</div>
-							<button
-								onClick={() => onSelectPrompt(useCase.prompt)}
-								className="text-sm font-medium text-neutral-300 hover:text-white transition-colors flex items-center gap-2"
-							>
-								{useCase.action}{" "}
-								<span className="transition-transform group-hover:translate-x-1">
-									→
-								</span>
-							</button>
-						</motion.div>
-					)
-				})}
-			</AnimatePresence>
-		</div>
-	)
-}
-=======
->>>>>>> 8cd8fb38
 
 export default function ChatPage() {
 	const [displayedMessages, setDisplayedMessages] = useState([])
@@ -1090,34 +892,14 @@
 							sendMessage()
 						}
 					}}
-<<<<<<< HEAD
-					placeholder="Type a message, or attach a file..."
-					className="w-full p-4 pl-14 pr-24 bg-transparent text-base text-white placeholder-neutral-500 resize-none focus:ring-0 focus:outline-none overflow-y-auto custom-scrollbar"
-					rows={1}
-					style={{ maxHeight: "200px" }}
-				/>
-				<div className="absolute left-3 bottom-3 flex items-center gap-2">
-					<input
-						type="file"
-						ref={fileInputRef}
-						onChange={handleFileChange}
-						className="hidden"
-					/>
-					<button
-						onClick={() => fileInputRef.current?.click()}
-						disabled={isUploading}
-						className="p-2.5 rounded-full text-white bg-neutral-700 hover:bg-neutral-600 transition-colors disabled:opacity-50"
-						data-tooltip-id="home-tooltip"
-						data-tooltip-content="Attach File (Max 5MB)"
-=======
 					placeholder=" "
 					className="w-full bg-transparent text-base text-white placeholder-transparent resize-none focus:ring-0 focus:outline-none overflow-y-auto custom-scrollbar z-10"
 					rows={1}
 					style={{ maxHeight: "200px" }}
 				/>
-				{!input && (
+				{!input && !uploadedFilename && (
 					<div className="absolute top-1/2 left-4 -translate-y-1/2 text-neutral-500 pointer-events-none z-0">
-						<TextLoop className="text-base ml-5">
+						<TextLoop className="text-base">
 							<span>Ask anything...</span>
 							<span>Summarize my unread emails from today</span>
 							<span>
@@ -1130,29 +912,44 @@
 			</div>
 			<div className="flex justify-between items-center px-3 pb-3">
 				<div className="flex items-center gap-1">
-					{/* <button className="p-2 rounded-full text-neutral-300 hover:bg-neutral-700 hover:text-white transition-colors">
-						<IconPlus size={20} />
-					</button> Use for FILE UPLOADS (TODO) */}
+					<input
+						type="file"
+						ref={fileInputRef}
+						onChange={handleFileChange}
+						className="hidden"
+					/>
+					<button
+						onClick={() => fileInputRef.current?.click()}
+						disabled={isUploading}
+						className="p-2 rounded-full text-neutral-300 hover:bg-neutral-700 hover:text-white transition-colors disabled:opacity-50"
+						data-tooltip-id="home-tooltip"
+						data-tooltip-content="Attach File (Max 5MB)"
+					>
+						{isUploading ? (
+							<IconLoader size={20} className="animate-spin" />
+						) : (
+							<IconPaperclip size={20} />
+						)}
+					</button>
 					<button
 						onClick={() => setIsWelcomeModalOpen(true)}
 						className="p-2 rounded-full text-neutral-300 hover:bg-neutral-700 hover:text-white transition-colors"
+						data-tooltip-id="home-tooltip"
+						data-tooltip-content="About Chat"
 					>
 						<IconInfoCircle size={20} />
 					</button>
 					<button
 						ref={toolsButtonRef}
 						onClick={() => setIsToolsMenuOpen((prev) => !prev)}
-						className="flex items-center gap-1.5 py-2 px-3 rounded-full text-neutral-300 hover:bg-neutral-700 hover:text-white text-sm font-medium transition-colors"
->>>>>>> 8cd8fb38
+						className="p-2 rounded-full text-neutral-300 hover:bg-neutral-700 hover:text-white transition-colors"
+						data-tooltip-id="home-tooltip"
+						data-tooltip-content="View Available Tools"
 					>
-						{isUploading ? (
-							<IconLoader size={18} className="animate-spin" />
-						) : (
-							<IconPaperclip size={18} />
-						)}
+						<IconTool size={20} />
 					</button>
 				</div>
-				<div className="absolute right-3 bottom-3 flex items-center gap-2">
+				<div className="flex items-center gap-2">
 					<button
 						onClick={toggleVoiceMode}
 						className="p-2.5 rounded-full text-white bg-neutral-700 hover:bg-neutral-600 transition-colors"
@@ -1613,7 +1410,7 @@
 						<div className="w-full max-w-4xl mx-auto">
 							{uploadedFilename
 								? renderUploadedFilePreview()
-									: renderReplyPreview()}
+								: renderReplyPreview()}
 							{renderToolsMenu()}
 							{renderInputArea()}
 						</div>
