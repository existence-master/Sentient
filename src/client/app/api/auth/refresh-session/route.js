--- conflicted
+++ resolved
@@ -4,14 +4,6 @@
 // This route is only for Auth0 environments
 export async function GET(request) {
 	if (process.env.NEXT_PUBLIC_ENVIRONMENT === "selfhost") {
-<<<<<<< HEAD
-		return NextResponse.json({
-			status: "ok",
-			message: "Self-host mode, no refresh needed."
-		}, {
-			headers: { 'Cache-Control': 'no-store, max-age=0' }
-		})
-=======
 		return NextResponse.json(
 			{
 				status: "ok",
@@ -21,7 +13,6 @@
 				headers: { "Cache-Control": "no-store, max-age=0" }
 			}
 		)
->>>>>>> d6210fee
 	}
 
 	const res = new NextResponse()
@@ -41,11 +32,7 @@
 		})
 
 		const newHeaders = new Headers(res.headers)
-<<<<<<< HEAD
-		newHeaders.set('Cache-Control', 'no-store, max-age=0')
-=======
 		newHeaders.set("Cache-Control", "no-store, max-age=0")
->>>>>>> d6210fee
 		// The new session cookie is now on the `res` object.
 		// Return a success response with the new headers.
 		return NextResponse.json(
