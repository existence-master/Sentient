// src/client/app/api/user/data/route.js
import { NextResponse } from "next/server"
import { withAuth } from "@lib/api-utils"

const appServerUrl =
	process.env.NEXT_PUBLIC_ENVIRONMENT === "selfhost"
		? process.env.INTERNAL_APP_SERVER_URL
		: process.env.NEXT_PUBLIC_APP_SERVER_URL

export const GET = withAuth(async function GET(request, { authHeader }) {
	try {
		const response = await fetch(`${appServerUrl}/api/get-user-data`, {
			method: "POST",
			headers: { "Content-Type": "application/json", ...authHeader },
			cache: "no-store" // Prevent Next.js from caching this server-side fetch
		})

		if (!response.ok) {
			const data = await response.json()
			throw new Error(
				data.message || "Failed to fetch user data from backend"
			)
		}
<<<<<<< HEAD
		const data = await response.json()
		return NextResponse.json(data)
=======

		return NextResponse.json(data, {
			headers: { "Cache-Control": "no-store, max-age=0" }
		})
>>>>>>> 6bff2c01
	} catch (error) {
		console.error("API Error in /user/data:", error)
		return NextResponse.json(
			{ message: "Internal Server Error", error: error.message },
			{ status: 500 }
		)
	}
})<|MERGE_RESOLUTION|>--- conflicted
+++ resolved
@@ -21,15 +21,10 @@
 				data.message || "Failed to fetch user data from backend"
 			)
 		}
-<<<<<<< HEAD
-		const data = await response.json()
-		return NextResponse.json(data)
-=======
 
 		return NextResponse.json(data, {
 			headers: { "Cache-Control": "no-store, max-age=0" }
 		})
->>>>>>> 6bff2c01
 	} catch (error) {
 		console.error("API Error in /user/data:", error)
 		return NextResponse.json(
