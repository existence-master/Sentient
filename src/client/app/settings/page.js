--- conflicted
+++ resolved
@@ -13,21 +13,12 @@
 	IconPlus,
 	IconHelpCircle,
 	IconKeyboard,
-<<<<<<< HEAD
-	IconArrowUpCircle
-=======
 	IconFlask,
 	IconMapPin,
 	IconBrandWhatsapp
->>>>>>> 2a90f207
 } from "@tabler/icons-react"
 import { useState, useEffect, useCallback } from "react"
 import { Tooltip } from "react-tooltip"
-<<<<<<< HEAD
-import { usePlan } from "@hooks/usePlan"
-import { usePostHog } from "posthog-js/react"
-=======
->>>>>>> 2a90f207
 import { cn } from "@utils/cn"
 import InteractiveNetworkBackground from "@components/ui/InteractiveNetworkBackground"
 import CollapsibleSection from "@components/tasks/CollapsibleSection"
@@ -754,138 +745,6 @@
 	)
 }
 
-<<<<<<< HEAD
-const ProactivitySettings = () => {
-	const [isEnabled, setIsEnabled] = useState(false)
-	const [isLoading, setIsLoading] = useState(true)
-	const posthog = usePostHog()
-	const { isPro, plan, isLoading: isPlanLoading } = usePlan()
-
-	useEffect(() => {
-		const fetchStatus = async () => {
-			setIsLoading(true)
-			try {
-				const res = await fetch("/api/settings/proactivity")
-				if (!res.ok) throw new Error("Failed to fetch status")
-				const data = await res.json()
-				setIsEnabled(data.enabled)
-			} catch (error) {
-				toast.error("Could not load proactivity settings.")
-			} finally {
-				setIsLoading(false)
-			}
-		}
-		fetchStatus()
-	}, [])
-
-	const handleToggle = async (enabled) => {
-		if (!isPro && enabled) {
-			toast.error("Autpilot Mode is a Pro feature. Please upgrade.", {
-				duration: 4000
-			})
-			return
-		}
-		setIsEnabled(enabled) // Optimistic update
-		const toastId = toast.loading(
-			enabled ? "Enabling proactivity..." : "Disabling proactivity..."
-		)
-
-		// --- ADD POSTHOG EVENT TRACKING ---
-		if (enabled) {
-			posthog?.capture("proactive_assistance_enabled")
-		}
-		// --- END POSTHOG EVENT TRACKING ---
-		try {
-			const response = await fetch("/api/settings/proactivity", {
-				method: "POST",
-				headers: { "Content-Type": "application/json" },
-				body: JSON.stringify({ enabled })
-			})
-			const data = await response.json()
-			if (!response.ok)
-				throw new Error(data.error || "Failed to update setting.")
-			toast.success(data.message, { id: toastId })
-		} catch (error) {
-			toast.error(`Error: ${error.message}`, { id: toastId })
-			setIsEnabled(!enabled) // Revert on error
-		}
-	}
-
-	return (
-		<div>
-			<Switch.Group
-				as="div"
-				className="flex items-center justify-between"
-			>
-				<span className="flex-grow flex flex-col">
-					<Switch.Label
-						as="span"
-						className="font-semibold text-lg text-white flex items-center gap-2"
-						passive
-					>
-						Autpilot Mode
-						{!isPro && (
-							<span className="text-xs font-bold bg-yellow-500/20 text-yellow-300 px-2 py-0.5 rounded-full">
-								PRO
-							</span>
-						)}
-					</Switch.Label>
-					<Switch.Description
-						as="span"
-						className="text-neutral-400 text-sm mt-1 max-w-md"
-					>
-						Allow Sentient to monitor connected apps (like Gmail and
-						Calendar) in the background to find opportunities and
-						suggest tasks for you.
-					</Switch.Description>
-				</span>
-				<Switch
-					checked={isEnabled}
-					onChange={!isPlanLoading ? handleToggle : () => {}}
-					disabled={!isPro || isLoading || isPlanLoading}
-					className={cn(
-						"relative inline-flex h-6 w-11 flex-shrink-0 rounded-full border-2 border-transparent transition-colors duration-200 ease-in-out focus:outline-none focus:ring-2 focus:ring-brand-orange focus:ring-offset-2 focus:ring-offset-neutral-900",
-						!isPro
-							? "cursor-not-allowed bg-neutral-800"
-							: isEnabled
-								? "bg-green-600"
-								: "bg-neutral-700"
-					)}
-				>
-					<span
-						aria-hidden="true"
-						className={cn(
-							isEnabled ? "translate-x-5" : "translate-x-0",
-							"pointer-events-none inline-block h-5 w-5 transform rounded-full bg-white shadow ring-0 transition duration-200 ease-in-out"
-						)}
-					/>
-				</Switch>
-			</Switch.Group>
-			{!isPro && (
-				<div className="mt-4 p-3 bg-yellow-500/10 border border-yellow-500/30 rounded-lg text-sm text-yellow-200 flex items-center justify-between">
-					<span>
-						This is a Pro feature. Upgrade your plan to enable it.
-					</span>
-					<a
-						href={
-							process.env.NEXT_PUBLIC_LANDING_PAGE_URL
-								? `${process.env.NEXT_PUBLIC_LANDING_PAGE_URL}/dashboard`
-								: "#"
-						}
-						target="_blank"
-						rel="noopener noreferrer"
-						className="flex items-center gap-1.5 font-semibold hover:text-white"
-					>
-						<IconArrowUpCircle size={16} /> Upgrade
-					</a>
-				</div>
-			)}
-		</div>
-	)
-}
-
-=======
->>>>>>> 2a90f207
 const ProfileSettings = ({ initialData, onSave, isSaving }) => {
 	const [formData, setFormData] = useState(initialData || {})
 
