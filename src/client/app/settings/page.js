--- conflicted
+++ resolved
@@ -17,12 +17,8 @@
 	IconX,
 	IconFlask,
 	IconPlus,
-<<<<<<< HEAD
 	IconBrandWhatsapp,
 	IconBrandLinkedin
-=======
-	IconBrandWhatsapp
->>>>>>> 7ca25dd7
 } from "@tabler/icons-react"
 import { useState, useEffect, useCallback } from "react"
 import { Tooltip } from "react-tooltip"
@@ -257,7 +253,6 @@
 	)
 }
 
-<<<<<<< HEAD
 const LinkedInSettings = () => {
 	const [linkedinUrl, setLinkedinUrl] = useState("")
 	const [isLoading, setIsLoading] = useState(true)
@@ -376,7 +371,11 @@
 						</div>
 					</div>
 				)}
-=======
+			</div>
+		</section>
+	)
+}
+
 const TestingTools = () => {
 	const [serviceName, setServiceName] = useState("gmail")
 	const [eventData, setEventData] = useState(
@@ -501,7 +500,6 @@
 						</button>
 					</div>
 				</form>
->>>>>>> 7ca25dd7
 			</div>
 		</section>
 	)
@@ -877,13 +875,10 @@
 							isSaving={isSavingProfile}
 						/>
 						<WhatsAppSettings />
-<<<<<<< HEAD
 						<LinkedInSettings />
-=======
 						{process.env.NEXT_PUBLIC_ENVIRONMENT !== "prod" && (
 							<TestingTools />
 						)}
->>>>>>> 7ca25dd7
 					</div>
 				</main>
 			</div>
