"use client"
import React, {
	useState,
	useEffect,
	useRef,
	useCallback
	// No longer need forwardRef here
} from "react"
import ChatBubble from "@components/ChatBubble"
import ToolResultBubble from "@components/ToolResultBubble"
import Sidebar from "@components/Sidebar"
import TopControlBar from "@components/TopControlBar"
import {
	IconSend,
	IconRefresh,
	IconLoader,
	IconPhone,
	IconPhoneOff
	// REMOVED: Mute/unmute icons are no longer needed here
	// IconMicrophone,
	// IconMicrophoneOff,
} from "@tabler/icons-react"
import toast from "react-hot-toast"

// Import the DEFAULT export (forwardRef-wrapped component)
import BackgroundCircleProvider from "@components/voice-test/background-circle-provider"

const Chat = () => {
	// --- State Variables ---
	const [messages, setMessages] = useState([])
	const [input, setInput] = useState("")
	const [userDetails, setUserDetails] = useState("")
	const [thinking, setThinking] = useState(false)
	const [serverStatus, setServerStatus] = useState(true)
	const [isSidebarVisible, setSidebarVisible] = useState(false)
	const [currentModel, setCurrentModel] = useState("")
	const [chatMode, setChatMode] = useState("voice")
	const [isLoading, setIsLoading] = useState(() => chatMode === "text")
	const [connectionStatus, setConnectionStatus] = useState("disconnected")
	// REMOVED: isMuted state
	// REMOVED: callDuration state
	const [audioInputDevices, setAudioInputDevices] = useState([])
	const [selectedAudioInputDevice, setSelectedAudioInputDevice] = useState("")

	// --- Refs ---
	const textareaRef = useRef(null)
	const chatEndRef = useRef(null)
	const eventListenersAdded = useRef(false)
	const backgroundCircleProviderRef = useRef(null)
	const ringtoneAudioRef = useRef(null)
	const connectedAudioRef = useRef(null)
	// REMOVED: timerIntervalRef

	// --- Handlers ---
	const handleInputChange = (e) => {
		const value = e.target.value
		setInput(value)
		if (textareaRef.current) {
			textareaRef.current.style.height = "auto"
			textareaRef.current.style.height = `${Math.min(textareaRef.current.scrollHeight, 200)}px`
		}
	}

	const handleToggleMode = (targetMode) => {
		if (targetMode === chatMode) return
		setChatMode(targetMode)
		if (targetMode === "text" && connectionStatus !== "disconnected") {
			handleStopVoice()
		}
	}

	// REMOVED: formatDuration helper

	// --- Connection Status and Timer Handling ---
	const handleStatusChange = useCallback((status) => {
		console.log("Connection status changed:", status)
		setConnectionStatus(status)

		// Stop ringing sound
		if (status !== "connecting" && ringtoneAudioRef.current) {
			ringtoneAudioRef.current.pause()
			ringtoneAudioRef.current.currentTime = 0
		}

		// Play connected sound
		if (status === "connected") {
			// REMOVED: Reset duration
			if (connectedAudioRef.current) {
				connectedAudioRef.current.volume = 0.4 // Keep volume adjustment
				connectedAudioRef.current
					.play()
					.catch((e) =>
						console.error("Error playing connected sound:", e)
					)
			}
			// REMOVED: Timer starting logic
		} else {
			// REMOVED: Timer clearing logic
			// REMOVED: Reset duration logic
		}
	}, [])

	// --- Voice Control Handlers ---
	const handleStartVoice = async () => {
		// MODIFIED: No longer needs to pass deviceId to connect
		if (
			connectionStatus !== "disconnected" ||
			!backgroundCircleProviderRef.current
		)
			return
		console.log("ChatPage: handleStartVoice called")
		setConnectionStatus("connecting")
		if (ringtoneAudioRef.current) {
			ringtoneAudioRef.current.volume = 0.3
			ringtoneAudioRef.current.loop = true
			ringtoneAudioRef.current
				.play()
				.catch((e) => console.error("Error playing ringtone:", e))
		}
		try {
			// Call connect without arguments
			await backgroundCircleProviderRef.current?.connect()
		} catch (error) {
			console.error("ChatPage: Error starting voice connection:", error)
			toast.error(
				`Failed to connect: ${error.message || "Unknown error"}`
			)
			handleStatusChange("disconnected")
		}
	}

	const handleStopVoice = () => {
		if (
			connectionStatus === "disconnected" ||
			!backgroundCircleProviderRef.current
		)
			return
		console.log("ChatPage: handleStopVoice called")
		backgroundCircleProviderRef.current?.disconnect()
	}

	// REMOVED: handleToggleMute handler

	// MODIFIED: Device change handler - only updates state
	const handleDeviceChange = (event) => {
		const deviceId = event.target.value
		console.log("ChatPage: Selected audio input device changed:", deviceId)
		setSelectedAudioInputDevice(deviceId)
		// Inform user that a reconnect is needed for the change to take effect
		toast.success(
			"Microphone selection changed. Please restart the call to use the new device.",
			{ duration: 4000 }
		)
		// REMOVED: Automatic reconnect logic
	}

	// --- Data Fetching and IPC ---
	const fetchChatHistory = async () => {
		try {
			const response = await window.electron?.invoke("fetch-chat-history")
			if (response?.status === 200) {
				console.log(
					"fetchChatHistory: Received history",
					response.messages?.length
				)
				setMessages(response.messages || [])
			} else {
				console.error(
					"fetchChatHistory: Error status from IPC:",
					response?.status
				)
				toast.error("Error fetching chat history.")
				setMessages([])
			}
		} catch (error) {
			console.error("fetchChatHistory: Exception caught:", error)
			toast.error("Error fetching chat history.")
			setMessages([])
		} finally {
			console.log(
				"fetchChatHistory: Setting isLoading to false in finally block."
			)
			setIsLoading(false)
		}
	}

	const fetchUserDetails = async () => {
		try {
			const response = await window.electron?.invoke("get-profile")
			setUserDetails(response)
		} catch (error) {
			toast.error("Error fetching user details.")
		}
	}

	const fetchCurrentModel = async () => {
		setCurrentModel("llama3.2:3b")
	}

	const setupIpcListeners = () => {
		if (!eventListenersAdded.current && window.electron) {
			const handleMessageStream = ({ messageId, token }) => {
				setMessages((prev) => {
					const messageIndex = prev.findIndex(
						(msg) => msg.id === messageId
					)
					if (messageIndex === -1) {
						return [
							...prev,
							{
								id: messageId,
								message: token,
								isUser: false,
								memoryUsed: false,
								agentsUsed: false,
								internetUsed: false,
								type: "text"
							}
						]
					}
					return prev.map((msg, index) =>
						index === messageIndex
							? { ...msg, message: msg.message + token }
							: msg
					)
				})
			}
			window.electron.onMessageStream(handleMessageStream)
			eventListenersAdded.current = true
		}
	}

	const sendMessage = async () => {
		if (input.trim() === "" || chatMode !== "text") return

		const newMessage = {
			message: input,
			isUser: true,
			id: Date.now(),
			type: "text"
		}
		setMessages((prev) => [...prev, newMessage])
		setInput("")
		if (textareaRef.current) {
			textareaRef.current.style.height = "auto"
		}
		setThinking(true)
		setupIpcListeners()

		try {
			const response = await window.electron?.invoke("send-message", {
				input: newMessage.message
			})
			if (response.status === 200) {
				console.log(
					"Message send invoked, waiting for stream/completion."
				)
			} else {
				toast.error("Failed to send message via IPC.")
				setThinking(false)
			}
		} catch (error) {
			toast.error("Error sending message.")
			setThinking(false)
		} finally {
			setThinking(false)
		}
	}

	const clearChatHistory = async () => {
		try {
			const response = await window.electron?.invoke("clear-chat-history")
			if (response.status === 200) {
				setMessages([])
				if (chatMode === "text") setInput("")
				toast.success("Chat history cleared.")
			} else {
				toast.error("Failed to clear chat history via IPC.")
			}
		} catch (error) {
			toast.error("Error clearing chat history.")
		}
	}

	const reinitiateServer = async () => {
		setServerStatus(false)
		toast.loading("Restarting server...")
		try {
			const response = await window.electron?.invoke("reinitiate-server")
			if (response.status === 200) {
				toast.dismiss()
				toast.success("Server restarted. Fetching history...")
				if (chatMode === "text") {
					await fetchChatHistory()
				}
			} else {
				toast.dismiss()
				toast.error("Failed to restart server.")
			}
		} catch (error) {
			toast.dismiss()
			toast.error("Error restarting the server.")
		} finally {
			setServerStatus(true)
		}
	}

	// --- Effects ---
	// Initial setup effect
	useEffect(() => {
		console.log("ChatPage: Initial Mount Effect - chatMode:", chatMode)
		fetchUserDetails()
		fetchCurrentModel()

		// ADDED: Fetch audio input devices on mount directly using navigator
		const getDevices = async () => {
			try {
				if (
					!navigator.mediaDevices ||
					!navigator.mediaDevices.enumerateDevices
				) {
					console.warn("ChatPage: enumerateDevices() not supported.")
					setAudioInputDevices([])
					return
				}
				const devices = await navigator.mediaDevices.enumerateDevices()
				const audioInputDevices = devices.filter(
					(device) => device.kind === "audioinput"
				)

				if (audioInputDevices.length > 0) {
					console.log(
						"ChatPage: Fetched audio devices:",
						audioInputDevices
					)
					setAudioInputDevices(
						audioInputDevices.map((d) => ({
							// Store only needed info
							deviceId: d.deviceId,
							label:
								d.label ||
								`Microphone ${audioInputDevices.indexOf(d) + 1}`
						}))
					)
					// Set default selected device only if not already set
					if (!selectedAudioInputDevice) {
						const defaultDevice =
							audioInputDevices.find(
								(d) => d.deviceId === "default"
							) || audioInputDevices[0]
						if (defaultDevice) {
							setSelectedAudioInputDevice(defaultDevice.deviceId)
							console.log(
								"ChatPage: Set default audio input device:",
								defaultDevice.deviceId
							)
						}
					}
				} else {
					console.log("ChatPage: No audio input devices found.")
					setAudioInputDevices([])
					setSelectedAudioInputDevice("")
				}
			} catch (error) {
				console.error("ChatPage: Error fetching audio devices:", error)
				toast.error("Could not get microphone list.")
			}
		}
		getDevices() // Call the function

		// Fetch history only if starting in text mode
		if (chatMode === "text") {
			console.log(
				"ChatPage: Initial Mount - Fetching history (text mode)."
			)
			fetchChatHistory()
		} else {
			console.log(
				"ChatPage: Initial Mount - Setting isLoading false (voice mode)."
			)
			setIsLoading(false) // Ensure loader is off if starting in voice mode
		}
		setupIpcListeners()

		// Cleanup
		return () => {
			console.log("ChatPage: Unmount Cleanup")
			eventListenersAdded.current = false
			// REMOVED: Timer cleanup
			if (
				backgroundCircleProviderRef.current &&
				connectionStatus !== "disconnected"
			) {
				console.log("ChatPage: Disconnecting voice on unmount")
				backgroundCircleProviderRef.current.disconnect()
			}
			if (ringtoneAudioRef.current) {
				ringtoneAudioRef.current.pause()
				ringtoneAudioRef.current.currentTime = 0
			}
			if (connectedAudioRef.current) {
				connectedAudioRef.current.pause()
				connectedAudioRef.current.currentTime = 0
			}
		}
		// eslint-disable-next-line react-hooks/exhaustive-deps
	}, [])

	// Effect for scrolling and fetching history on mode switch
	useEffect(() => {
		console.log(
			"ChatPage: Mode/Messages Effect - chatMode:",
			chatMode,
			"isLoading:",
			isLoading
		)
		if (chatMode === "text") {
			if (chatEndRef.current) {
				chatEndRef.current.scrollIntoView({ behavior: "smooth" })
			}
<<<<<<< HEAD
			// Fetch logic
=======
>>>>>>> 48c7721a
			if (!isLoading) {
				console.log(
					"ChatPage: Switched to text mode, fetching history."
				)
				fetchChatHistory()
			}
		}
<<<<<<< HEAD
	}, [chatMode]) // Correct dependencies
=======
	}, [chatMode])
>>>>>>> 48c7721a

	// Effect for textarea resize
	useEffect(() => {
		if (chatMode === "text" && textareaRef.current) {
			handleInputChange({ target: textareaRef.current })
		}
		// eslint-disable-next-line react-hooks/exhaustive-deps
	}, [chatMode, input])

	// --- Component Return (JSX) ---
	return (
		<div className="h-screen bg-matteblack relative overflow-hidden dark">
			<Sidebar
				userDetails={userDetails}
				isSidebarVisible={isSidebarVisible}
				setSidebarVisible={setSidebarVisible}
			/>

			<TopControlBar
				chatMode={chatMode}
				onToggleMode={handleToggleMode}
			/>

			{/* Main Content Area */}
			<div className="absolute inset-0 flex flex-col justify-center items-center h-full w-full bg-matteblack z-10 pt-20">
				{/* Top Right Buttons */}
				<div className="absolute top-5 right-5 z-20 flex gap-3">
					<button
						onClick={reinitiateServer}
						className="p-3 hover-button rounded-full text-white cursor-pointer"
						title="Restart Server"
					>
						{!serverStatus ? (
							<IconLoader className="w-4 h-4 text-white animate-spin" />
						) : (
							<IconRefresh className="w-4 h-4 text-white" />
						)}
					</button>
				</div>

				{/* Conditional Content Container */}
				<div className="w-full h-full flex flex-col items-center justify-center p-5 text-white">
					{isLoading ? ( // Simple loading check
						<div className="flex justify-center items-center h-full w-full">
							<IconLoader className="w-10 h-10 text-white animate-spin" />
						</div>
					) : chatMode === "text" ? (
						// --- Text Chat UI ---
						<div className="w-full max-w-4xl h-full flex flex-col">
							{/* Message Display */}
							<div className="grow overflow-y-auto p-4 rounded-xl no-scrollbar mb-4 flex flex-col gap-4">
								{messages.length === 0 && !thinking ? (
									<div className="font-Poppins h-full flex flex-col justify-center items-center text-gray-400">
										{" "}
										<p className="text-3xl text-white mb-4">
											{" "}
											Send a message to start{" "}
										</p>{" "}
									</div>
								) : (
									messages.map((msg) => (
										<div
											key={msg.id || Math.random()}
											className={`flex ${msg.isUser ? "justify-end" : "justify-start"} w-full`}
										>
											{" "}
											{msg.type === "tool_result" ? (
												<ToolResultBubble
													task={msg.task}
													result={msg.message}
													memoryUsed={msg.memoryUsed}
													agentsUsed={msg.agentsUsed}
													internetUsed={
														msg.internetUsed
													}
												/>
											) : (
												<ChatBubble
													message={msg.message}
													isUser={msg.isUser}
													memoryUsed={msg.memoryUsed}
													agentsUsed={msg.agentsUsed}
													internetUsed={
														msg.internetUsed
													}
												/>
											)}{" "}
										</div>
									))
								)}
								{thinking && (
									<div className="flex justify-start w-full mt-2">
										{" "}
										<div className="flex items-center gap-2 p-3 bg-gray-700 rounded-lg">
											{" "}
											<div className="bg-gray-400 rounded-full h-2 w-2 animate-pulse delay-75"></div>{" "}
											<div className="bg-gray-400 rounded-full h-2 w-2 animate-pulse delay-150"></div>{" "}
											<div className="bg-gray-400 rounded-full h-2 w-2 animate-pulse delay-300"></div>{" "}
										</div>{" "}
									</div>
								)}
								<div ref={chatEndRef} />
							</div>
							{/* Input Area */}
							<div className="w-full flex flex-col items-center">
								<p className="text-gray-400 font-Poppins text-xs mb-2">
									Check out our{" "}
									<a
										href="https://sentient-2.gitbook.io/docs"
										className="text-lightblue hover:text-lightblue/80"
									>
										docs
									</a>{" "}
									to see what Sentient can do.
								</p>
								<div className="relative w-full flex flex-row gap-4 items-end px-4 py-2 bg-matteblack border-[1px] border-gray-600 rounded-lg z-10">
									<textarea
										ref={textareaRef}
										value={input}
										onChange={handleInputChange}
										onKeyDown={(e) => {
											if (
												e.key === "Enter" &&
												!e.shiftKey
											) {
												e.preventDefault()
												sendMessage()
											}
										}}
										className="flex-grow p-2 pr-28 rounded-lg bg-transparent text-base text-white focus:outline-none resize-none no-scrollbar overflow-y-auto"
										placeholder="Type your message..."
										style={{
											maxHeight: "150px",
											minHeight: "24px"
										}}
										rows={1}
									/>
									<div className="absolute right-4 bottom-3 flex flex-row items-center gap-2">
										<button
											onClick={sendMessage}
											disabled={
												thinking || input.trim() === ""
											}
											className="p-2 hover-button scale-100 hover:scale-110 cursor-pointer rounded-full text-white disabled:opacity-50 disabled:cursor-not-allowed"
											title="Send Message"
										>
											{" "}
											<IconSend className="w-4 h-4 text-white" />{" "}
										</button>
										<button
											onClick={clearChatHistory}
											className="p-2 rounded-full hover-button scale-100 cursor-pointer hover:scale-110 text-white"
											title="Clear Chat History"
										>
											{" "}
											<IconRefresh className="w-4 h-4 text-white" />{" "}
										</button>
									</div>
								</div>
							</div>
						</div>
					) : (
						// --- Voice Chat UI ---
						<div className="flex flex-col items-center justify-center h-full w-full relative">
							{/* Background Blobs */}
							<BackgroundCircleProvider
								ref={backgroundCircleProviderRef}
								onStatusChange={handleStatusChange}
								connectionStatusProp={connectionStatus}
								// REMOVED: Props related to mute/device as client doesn't handle them now
								// initialMuteState={isMuted}
								// selectedDeviceId={selectedAudioInputDevice}
							/>

							{/* MODIFIED: Central Call Controls (Simpler) */}
							<div className="absolute inset-0 flex flex-col items-center justify-center z-20 pointer-events-none">
								<div className="flex flex-col items-center pointer-events-auto">
									{" "}
									{/* Removed background box for cleaner look */}
									{/* Disconnected State: Show Start Button */}
									{connectionStatus === "disconnected" && (
										<button
											onClick={handleStartVoice}
											className="p-4 bg-green-600 hover:bg-green-500 rounded-full text-white transition-colors duration-200 shadow-lg"
											title="Start Call"
										>
											<IconPhone size={32} />
										</button>
									)}
									{/* Connecting State: Show Loader */}
									{connectionStatus === "connecting" && (
										<div className="p-4 text-yellow-400">
											<IconLoader
												size={40}
												className="animate-spin"
											/>
										</div>
									)}
									{/* Connected State: Show Hang Up Button */}
									{connectionStatus === "connected" && (
										<button
											onClick={handleStopVoice}
											className="p-4 bg-red-600 hover:bg-red-500 rounded-full text-white transition-colors duration-200 shadow-lg"
											title="Hang Up"
										>
											<IconPhoneOff size={32} />
										</button>
									)}
									{/* REMOVED: Timer, Mute Button */}
								</div>
							</div>
						</div>
					)}
				</div>
			</div>

			{/* --- ADDED: Mic Selection Dropdown (Bottom Right) --- */}
			{/* Always visible when not loading */}
			{!isLoading && (
				<div className="absolute bottom-6 right-6 z-30">
					<select
						value={selectedAudioInputDevice}
						onChange={handleDeviceChange}
						className="bg-neutral-700/80 backdrop-blur-sm border border-neutral-600 text-white text-xs rounded px-3 py-2 focus:outline-none focus:border-lightblue appearance-none max-w-[200px] truncate shadow-lg"
						title="Select Microphone (Restart call to apply)" // Updated tooltip
					>
						{audioInputDevices.length === 0 ? (
							<option value="">Loading mics...</option> // Changed default message
						) : (
							audioInputDevices.map((device) => (
								<option
									key={device.deviceId}
									value={device.deviceId}
								>
									{device.label}
								</option>
							))
						)}
					</select>
				</div>
			)}

			{/* Audio elements (volume adjusted) */}
			<audio
				ref={ringtoneAudioRef}
				src="/audio/ringing.mp3"
				preload="auto"
				loop
			></audio>
			<audio
				ref={connectedAudioRef}
				src="/audio/connected.mp3"
				preload="auto"
			></audio>
		</div>
	)
}

export default Chat<|MERGE_RESOLUTION|>--- conflicted
+++ resolved
@@ -418,10 +418,7 @@
 			if (chatEndRef.current) {
 				chatEndRef.current.scrollIntoView({ behavior: "smooth" })
 			}
-<<<<<<< HEAD
 			// Fetch logic
-=======
->>>>>>> 48c7721a
 			if (!isLoading) {
 				console.log(
 					"ChatPage: Switched to text mode, fetching history."
@@ -429,11 +426,7 @@
 				fetchChatHistory()
 			}
 		}
-<<<<<<< HEAD
 	}, [chatMode]) // Correct dependencies
-=======
-	}, [chatMode])
->>>>>>> 48c7721a
 
 	// Effect for textarea resize
 	useEffect(() => {
