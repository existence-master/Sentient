import asyncio
import logging
import uuid
import json
import re
import datetime
import os
import httpx
from dateutil import rrule
from zoneinfo import ZoneInfo, ZoneInfoNotFoundError
from typing import Dict, Any, Optional, List, Tuple
from bson import ObjectId
from celery import group, chord
from main.analytics import capture_event
from json_extractor import JsonExtractor
from workers.utils.api_client import notify_user, push_task_list_update
from main.chat.utils import parse_assistant_response
from main.plans import PLAN_LIMITS
from main.config import INTEGRATIONS_CONFIG
from main.tasks.prompts import TASK_CREATION_PROMPT
from mcp_hub.memory.utils import initialize_embedding_model, initialize_agents, cud_memory
from main.llm import run_agent as run_main_agent, LLMProviderDownError
from main.db import MongoManager
from workers.celery_app import celery_app
from workers.planner.llm import get_planner_agent
from workers.planner.db import PlannerMongoManager, get_all_mcp_descriptions
from workers.executor.tasks import execute_task_plan, run_single_item_worker, aggregate_results_callback
from main.vector_db import get_conversation_summaries_collection
from mcp_hub.tasks.prompts import ITEM_EXTRACTOR_SYSTEM_PROMPT, RESOURCE_MANAGER_SYSTEM_PROMPT
from workers.utils.text_utils import clean_llm_output

# Imports for poller logic
from workers.poller.gmail.service import GmailPollingService
from workers.poller.gcalendar.service import GCalendarPollingService
from workers.poller.gmail.db import PollerMongoManager as GmailPollerDB
from workers.poller.gcalendar.db import PollerMongoManager as GCalPollerDB

logging.basicConfig(level=logging.INFO, format='%(asctime)s - %(name)s - %(levelname)s - %(message)s')
logger = logging.getLogger(__name__)

def get_date_from_text(text: str) -> str:
    """Extracts YYYY-MM-DD from text, defaults to today."""
    match = re.search(r'\b(\d{4}-\d{2}-\d{2})\b', text)
    if match:
        return match.group(1)
    return datetime.datetime.now(datetime.timezone.utc).strftime('%Y-%m-%d')

# Helper to run async code in Celery's sync context
def run_async(coro):
    # Always create a new loop for each task to ensure isolation and prevent conflicts.
    loop = asyncio.new_event_loop()
    asyncio.set_event_loop(loop)
    try:
        return loop.run_until_complete(coro)
    finally:
        # Ensure the connection pool for this specific loop is closed.
        from mcp_hub.memory.db import close_db_pool_for_loop
        loop.run_until_complete(close_db_pool_for_loop(loop))
        loop.close()
        asyncio.set_event_loop(None)

async def async_cud_memory_task(user_id: str, information: str, source: Optional[str] = None):
    """The async logic for the CUD memory task."""
    db_manager = MongoManager()
    username = user_id  # Default fallback
    try:
        # --- Enforce Memory Limit ---
        user_profile = await db_manager.get_user_profile(user_id)
        plan = user_profile.get("userData", {}).get("plan", "free") if user_profile else "free"
        limit = PLAN_LIMITS[plan].get("memories_total", 0)

        if limit != float('inf'):
            from mcp_hub.memory import db as memory_db
            pool = await memory_db.get_db_pool()
            async with pool.acquire() as conn:
                current_count = await conn.fetchval("SELECT COUNT(*) FROM facts WHERE user_id = $1", user_id)
            if current_count >= limit:
                logger.warning(f"User {user_id} on '{plan}' plan reached memory limit of {limit}. CUD operation aborted.")
                await notify_user(user_id, f"You've reached your memory limit of {limit} facts. Please upgrade to Pro for unlimited memories.")
                return

        # --- Fetch user's name before calling cud_memory ---
        if user_profile:
            # Use the name from personalInfo, which is set during onboarding and can be updated in settings.
            username = user_profile.get("userData", {}).get("personalInfo", {}).get("name", user_id)

    except Exception as e:
        logger.error(f"Error during pre-CUD setup for user {user_id}: {e}", exc_info=True)
        # We can still proceed with the CUD operation, just using the user_id as the name.
    finally:
        await db_manager.close()

    # Initialize models required for the CUD operation
    initialize_embedding_model()
    initialize_agents()
    # Pass the fetched username to the cud_memory function
    await cud_memory(user_id, information, source, username)

@celery_app.task(name="cud_memory_task")
def cud_memory_task(user_id: str, information: str, source: Optional[str] = None):
    """
    Celery task wrapper for the CUD (Create, Update, Delete) memory operation.
    This runs the core memory management logic asynchronously.
    """
    logger.info(f"Celery worker received cud_memory_task for user_id: {user_id}")
    # this single call to run_async wraps the entire asynchronous logic,
    # ensuring the event loop and DB connections are managed correctly for the task's lifecycle.
    run_async(async_cud_memory_task(user_id, information, source))

@celery_app.task(name="start_long_form_task")
def start_long_form_task(task_id: str, user_id: str):
    """
    Celery task entry point for initializing a new long-form task.
    This will eventually become the orchestrator's first step.
    """
    logger.info(f"Celery worker received 'start_long_form_task' for task_id: {task_id}")
    run_async(async_start_long_form_task(task_id, user_id))

async def async_start_long_form_task(task_id: str, user_id: str):
    """
    The async logic for initializing a long-form task.
    For Phase 1, it just logs and updates the state.
    """
    db_manager = MongoManager()
    try:
        logger.info(f"Starting long-form task {task_id} for user {user_id}. This is the initial step of the orchestrator.")

        initial_log_entry = {
            "timestamp": datetime.datetime.now(datetime.timezone.utc),
            "action": "Task Initiated",
            "details": {"message": "Orchestrator has started and is in the initial planning phase."},
            "agent_reasoning": "The task has been created. The first step is to analyze the main goal and create an initial high-level plan."
        }

        update_payload = {
            "long_form_details.current_state": "ACTIVE",
            "long_form_details.execution_log": [initial_log_entry]
        }
        await db_manager.update_task(task_id, update_payload)
        await push_task_list_update(user_id, task_id, "long_form_started")
        logger.info(f"Long-form task {task_id} moved to ACTIVE state.")
    except Exception as e:
        logger.error(f"Error starting long-form task {task_id}: {e}", exc_info=True)
        await db_manager.update_task(task_id, {
            "long_form_details.current_state": "FAILED",
            "error": f"Failed to start orchestrator: {str(e)}"
        })
    finally:
        await db_manager.close()

@celery_app.task(name="orchestrate_swarm_task")
def orchestrate_swarm_task(task_id: str, user_id: str):
    """
    Celery task entry point for orchestrating a swarm task.
    """
    logger.info(f"Celery worker received task 'orchestrate_swarm_task' for task_id: {task_id}")
    run_async(async_orchestrate_swarm_task(task_id, user_id))

async def async_orchestrate_swarm_task(task_id: str, user_id: str):
    """
    The main orchestration logic for a swarm task.
    1. Fetches the task.
    2. Invokes the Resource Manager agent to get an execution plan.
    3. Updates the task with the plan.
    4. Dispatches a Celery chord of sub-agent workers.
    """
    db_manager = MongoManager()
    try:
        task = await db_manager.get_task(task_id, user_id)
        if not task or task.get("task_type") != "swarm":
            logger.error(f"Orchestrator: Task {task_id} not found or is not a swarm task.")
            return

        # --- Get user plan to check limits ---
        user_profile = await db_manager.get_user_profile(user_id)
        plan = user_profile.get("userData", {}).get("plan", "free") if user_profile else "free"
        sub_agent_limit = PLAN_LIMITS[plan].get("swarm_sub_agents_max", 10)

        swarm_details = task.get("swarm_details", {})
        goal = swarm_details.get("goal")
        items = swarm_details.get("items")

        # --- NEW: Item Extraction Step ---
        if not items: # If items list is empty, try to extract from goal
            logger.info(f"Task {task_id}: Items list is empty. Attempting to extract items from goal.")

            if not goal:
                 raise ValueError("Swarm task is missing a goal to extract items from.")

            extractor_response_str = ""
            messages = [{'role': 'user', 'content': goal}]
            for chunk in run_main_agent(system_message=ITEM_EXTRACTOR_SYSTEM_PROMPT, function_list=[], messages=messages):
                if isinstance(chunk, list) and chunk:
                    last_message = chunk[-1]
                    if last_message.get("role") == "assistant" and isinstance(last_message.get("content"), str):
                        extractor_response_str = last_message["content"]

            extractor_response_str = clean_llm_output(extractor_response_str).strip()
            extracted_items = JsonExtractor.extract_valid_json(extractor_response_str)

            if not isinstance(extracted_items, list) or not extracted_items:
                raise ValueError(f"Item Extractor agent failed to extract a list of items from the goal. Response: {extractor_response_str}")

            items = extracted_items # Update local variable
            logger.info(f"Task {task_id}: Extracted {len(items)} items. Updating task in DB.")

            # Update the task in the DB with the extracted items
            await db_manager.task_collection.update_one(
                {"task_id": task_id},
                {"$set": {"swarm_details.items": items}}
            )

        if not goal or not items: # Re-check after potential extraction attempt
            raise ValueError("Swarm task is missing goal or items after extraction attempt.")

        # --- 1. Resource Manager Agent ---
        logger.info(f"Invoking Resource Manager for user {user_id} with goal: {goal}")
        
        user_profile = await db_manager.get_user_profile(user_id)
        user_integrations = user_profile.get("userData", {}).get("integrations", {}) if user_profile else {}
        
        available_tools = {}
        for tool_name, config in INTEGRATIONS_CONFIG.items():
            if tool_name in ["tasks", "progress_updater"]: continue
            is_builtin = config.get("auth_type") == "builtin"
            is_connected = user_integrations.get(tool_name, {}).get("connected", False)
            if is_builtin or is_connected:
                available_tools[tool_name] = config.get("description", "")
        
        system_prompt = RESOURCE_MANAGER_SYSTEM_PROMPT.format(
            available_tools_json=json.dumps(list(available_tools.keys()))
        )
        
        items_sample = items[:5]
        user_prompt = f"Goal: \"{goal}\"\n\nItems (sample of {len(items)} total):\n{json.dumps(items_sample, indent=2, default=str)}"
        
        messages = [{'role': 'user', 'content': user_prompt}]
        
        manager_response_str = ""
        for chunk in run_main_agent(system_message=system_prompt, function_list=[], messages=messages):
            if isinstance(chunk, list) and chunk:
                last_message = chunk[-1]
                if last_message.get("role") == "assistant" and isinstance(last_message.get("content"), str):
                    manager_response_str = last_message["content"]

        manager_response_str = clean_llm_output(manager_response_str).strip()

        if not manager_response_str:
            raise Exception("Resource Manager agent returned an empty response.")
        
        swarm_plan = JsonExtractor.extract_valid_json(manager_response_str)

        if not isinstance(swarm_plan, list) or not all(isinstance(item, dict) for item in swarm_plan):
            raise Exception(f"Resource Manager returned an invalid plan. Response: {manager_response_str}")

        logger.info(f"Resource Manager created execution plan with {len(swarm_plan)} sub-task(s).")

        # --- 2. Dispatch Worker Tasks ---
        all_worker_groups = []
        total_agents = 0
        for config in swarm_plan:
            item_indices = config.get("item_indices", [])
            worker_prompt = config.get("worker_prompt")
            required_tools = config.get("required_tools", [])
            
            # --- Enforce sub-agent limit ---
            if total_agents > sub_agent_limit:
                raise Exception(f"Swarm plan exceeds the sub-agent limit for your plan ({total_agents} > {sub_agent_limit}). Please reduce the number of items or upgrade your plan.")

            if not all([isinstance(item_indices, list), worker_prompt, isinstance(required_tools, list)]):
                logger.warning(f"Skipping invalid worker configuration: {config}")
                continue

            valid_indices = [i for i in item_indices if i < len(items)]
            total_agents += len(valid_indices)
            task_group = group(run_single_item_worker.s(parent_task_id=task_id, user_id=user_id, item=items[i], worker_prompt=worker_prompt, worker_tools=required_tools) for i in valid_indices)
            if task_group:
                all_worker_groups.append(task_group)

        if not all_worker_groups:
            raise Exception("The execution plan resulted in no valid tasks to run.")
        
        parent_run_id = str(uuid.uuid4())
        run_doc = {
            "run_id": parent_run_id,
            "status": "processing",
            "created_at": datetime.datetime.now(datetime.timezone.utc),
            "execution_start_time": datetime.datetime.now(datetime.timezone.utc),
            "plan": swarm_plan,
            "progress_updates": [{
                "message": {"type": "info", "content": f"Resource manager created a plan for {total_agents} agents."},
                "timestamp": datetime.datetime.now(datetime.timezone.utc)
            }]
        }
        current_runs = task.get("runs", [])
        if not isinstance(current_runs, list):
            current_runs = []
        current_runs.append(run_doc)

        update_payload = {
            "runs": current_runs,
            "status": "processing",
            "swarm_details.total_agents": total_agents,
        }
        await db_manager.update_task(task_id, update_payload)
        await push_task_list_update(user_id, task_id, "swarm_plan_created")

        header = group(all_worker_groups)
        callback = aggregate_results_callback.s(parent_task_id=task_id, user_id=user_id, parent_run_id=parent_run_id)
        chord_task = chord(header, callback)
        
        logger.info(f"Dispatching a chord of {total_agents} parallel workers for task {task_id}, run {parent_run_id}.")
        chord_task.apply_async()

    except LLMProviderDownError as e:
        logger.error(f"LLM provider down during swarm orchestration for {task_id}: {e}", exc_info=True)
        await db_manager.update_task(task_id, {"status": "error", "error": "Sorry, our AI provider is currently down. Please try again later."})
    except Exception as e:
        logger.error(f"Error in orchestrate_swarm_task for task {task_id}: {e}", exc_info=True)
        await db_manager.update_task(task_id, {"status": "error", "error": str(e)})
    finally:
        await db_manager.close()

@celery_app.task(name="refine_and_plan_ai_task")
def refine_and_plan_ai_task(task_id: str, user_id: str):
    """
    Asynchronously refines an AI-assigned task's details using an LLM,
    updates the task in the DB, and then triggers the planning process.
    """
    logger.info(f"Refining and planning for AI task_id: {task_id}")
    run_async(async_refine_and_plan_ai_task(task_id, user_id))

async def async_refine_and_plan_ai_task(task_id: str, user_id: str):
    """Async logic for refining an AI task and then kicking off the planner."""
    db_manager = PlannerMongoManager()
    try:
        task = await db_manager.get_task(task_id)
        if not task or task.get("assignee") != "ai":
            logger.warning(f"Skipping refine/plan for task {task_id}: not found or not assigned to AI.")
            return

        # --- FIX: Store the original schedule provided by the user ---
        original_schedule = task.get("schedule")

        user_id = task["user_id"]
        user_profile = await db_manager.user_profiles_collection.find_one({"user_id": user_id})
        personal_info = user_profile.get("userData", {}).get("personalInfo", {}) if user_profile else {}
        user_name = personal_info.get("name", "User")
        user_timezone_str = personal_info.get("timezone", "UTC")
        try:
            user_timezone = ZoneInfo(user_timezone_str)
        except ZoneInfoNotFoundError:
            user_timezone = ZoneInfo("UTC")
        current_time_str = datetime.datetime.now(user_timezone).strftime('%Y-%m-%d %H:%M:%S %Z')

        system_prompt = TASK_CREATION_PROMPT.format(
            user_name=user_name,
            user_timezone=user_timezone_str,
            current_time=current_time_str
        )
        # Use the raw prompt from the task's description for parsing
        messages = [{'role': 'user', 'content': task["description"]}]

        response_str = ""
        for chunk in run_main_agent(system_message=system_prompt, function_list=[], messages=messages):
            if isinstance(chunk, list) and chunk and chunk[-1].get("role") == "assistant":
                response_str = chunk[-1].get("content", "")

        parsed_data = JsonExtractor.extract_valid_json(clean_llm_output(response_str))
        if parsed_data:
            # Safeguard: never allow the refiner to nullify or change the user_id
            # --- ADD POSTHOG EVENT TRACKING ---
            schedule_type = parsed_data.get("schedule", {}).get("type", "once")
            capture_event(
                user_id,
                "task_created",
                {"task_id": task_id, "schedule_type": schedule_type, "source": "prompt"}
            )
            # --- END POSTHOG EVENT TRACKING ---

            if "user_id" in parsed_data:
                del parsed_data["user_id"]

            # Safeguard: never allow the refiner to nullify or change the user_id
            if "user_id" in parsed_data:
                del parsed_data["user_id"]

            # --- FIX: If an original schedule existed, restore it. ---
            # This ensures the user's explicit schedule from the UI is not overwritten by the LLM's interpretation.
            if original_schedule:
                parsed_data["schedule"] = original_schedule
            else:
                # This branch handles cases where no schedule was provided initially (e.g., future chat-based creation)
                schedule = parsed_data.get('schedule')
                if schedule and schedule.get('type') == 'once' and schedule.get('run_at') is None:
                    schedule['run_at'] = datetime.datetime.now(datetime.timezone.utc).isoformat()

            # Inject user's timezone into the schedule object if it exists
            if 'schedule' in parsed_data and parsed_data.get('schedule'):
                parsed_data['schedule']['timezone'] = user_timezone_str
            # Ensure description is not empty, fall back to original prompt if needed
            if not parsed_data.get("name"):
                parsed_data["name"] = task["description"] or task["name"]
            await db_manager.update_task_field(task_id, user_id, parsed_data)
            logger.info(f"Successfully refined and updated AI task {task_id} with new details.")
        else:
            logger.warning(f"Could not parse details for AI task {task_id}, proceeding with raw description.")

        # Now trigger the planning step, which is the main purpose of AI-assigned tasks
        generate_plan_from_context.delay(task_id, user_id)
        logger.info(f"Refinement complete for AI task {task_id}, dispatched to planner.")

    except LLMProviderDownError as e:
        logger.error(f"LLM provider down during task refinement for {task_id}: {e}", exc_info=True)
        await db_manager.update_task_field(task_id, user_id, {"status": "error", "error": "Sorry, our AI provider is currently down. Please try again later."})
    except Exception as e:
        logger.error(f"Error refining and planning AI task {task_id}: {e}", exc_info=True)
        await db_manager.update_task_field(task_id, user_id, {"status": "error", "error": "Failed during initial refinement."})
    finally:
        await db_manager.close()

@celery_app.task(name="process_task_change_request")
def process_task_change_request(task_id: str, user_id: str, user_message: str):
    """Processes a user's change request on a completed task via the in-task chat."""
    logger.info(f"Task Change Request: Received for task {task_id} from user {user_id}. Message: '{user_message}'")
    run_async(async_process_change_request(task_id, user_id, user_message))

async def async_process_change_request(task_id: str, user_id: str, user_message: str):
    """DEPRECATED: This logic is now handled by the main planner flow."""
    db_manager = PlannerMongoManager()
    try:
        # 1. Fetch the task and its full history
        task = await db_manager.get_task(task_id)
        if not task:
            logger.error(f"Task Change Request: Task {task_id} not found.")
            return

        # 2. Append user message to the task's chat history
        chat_history = task.get("chat_history", [])
        chat_history.append({
            "role": "user",
            "content": user_message,
            "timestamp": datetime.datetime.now(datetime.timezone.utc)
        })

        # 3. Update task status and chat history in DB
        await db_manager.update_task_field(task_id, user_id, {
            "chat_history": chat_history,
            "status": "planning" # Revert to planning to re-evaluate
        })

        await notify_user(user_id, f"I've received your changes for '{task.get('description', 'the task')}' and will start working on them.", task_id)

        # 4. Create a consolidated context for the planner
        # This is similar to the initial context creation but includes much more history
        original_context = task.get("original_context", {})
        if isinstance(original_context, str):
            original_context = JsonExtractor.extract_valid_json(original_context) or {"source": "unknown", "raw_context": original_context}

        original_context["previous_plan"] = task.get("plan", [])
        original_context["previous_result"] = task.get("result", "")
        original_context["chat_history"] = chat_history

        # 5. Trigger the planner with this rich context
        # The planner will now see the change request and all prior history
        # The action_items can be just the user's new message.
        process_action_item.delay(user_id, [user_message], [], task_id, original_context)
        logger.info(f"Task Change Request: Dispatched task {task_id} back to planner with new context.")

    except Exception as e:
        logger.error(f"Error in async_process_change_request for task {task_id}: {e}", exc_info=True)
    finally:
        await db_manager.close()

@celery_app.task(name="process_action_item")
def process_action_item(user_id: str, action_items: list, topics: list, source_event_id: str, original_context: dict):
    """Orchestrates the pre-planning phase for a new proactive task."""
    run_async(async_process_action_item(user_id, action_items, topics, source_event_id, original_context))

async def async_process_action_item(user_id: str, action_items: list, topics: list, source_event_id: str, original_context: dict):
    """Async logic for the proactive task orchestrator."""
    db_manager = PlannerMongoManager()
    task_id = None
    try:
        task_description = " ".join(map(str, action_items))
        # For proactive tasks, the initial name is the description, and the description is the context.
        # The planner will generate a better name and description later.
        full_description = json.dumps(original_context, indent=2, default=str)
        # Per spec, create task with 'planning' status and immediately trigger planner.
        task = await db_manager.create_initial_task(user_id, task_description, full_description, action_items, topics, original_context, source_event_id)
        task_id = task["task_id"]
        generate_plan_from_context.delay(task_id, user_id)
        logger.info(f"Task {task_id} created with status 'planning' and dispatched to planner worker.")

    except Exception as e:
        logger.error(f"Error in process_action_item: {e}", exc_info=True)
        if task_id:
            await db_manager.update_task_status(task_id, "error", {"error": str(e)})
    finally:
        await db_manager.close()

@celery_app.task(name="generate_plan_from_context")
def generate_plan_from_context(task_id: str, user_id: str):
    """Generates a plan for a task once all context is available."""
    run_async(async_generate_plan(task_id, user_id))

async def async_generate_plan(task_id: str, user_id: str):
    """Async logic for plan generation."""
    # MODIFICATION: This function now also saves the full agent turn to chat_history
    db_manager = PlannerMongoManager()
    try:
        task = await db_manager.get_task(task_id)
        if not task:
            logger.error(f"Cannot generate plan: Task {task_id} not found.")
            return

        if task.get("runs") is None:
             logger.error(f"Cannot generate plan: Task {task_id} is malformed (missing 'runs' array).")
             await db_manager.update_task_status(task_id, "error", {"error": "Task data is malformed: missing 'runs' array."})
             return

        # Determine if this is a change request before proceeding.
        is_change_request = bool(task.get("chat_history"))

        # Prevent re-planning if it's not in a plannable state
        plannable_statuses = ["planning"]
        if task.get("status") in ["clarification_pending", "clarification_answered"]:
            plannable_statuses.append(task.get("status"))
        if task.get("status") not in plannable_statuses:
             logger.warning(f"Task {task_id} is not in a plannable state (current: {task.get('status')}). Aborting plan generation.")
             return

        # Trust the user_id passed to the Celery task.
        # If the document is missing it for some reason, log a warning and proceed.
        if not task.get("user_id"):
            logger.warning(f"Task {task_id} document is missing user_id. Proceeding with passed user_id '{user_id}'.")
<<<<<<< HEAD
            # Attempt to heal the document
            await db_manager.update_task_field(task_id, user_id, {"user_id": user_id})
=======
            await db_manager.update_task_field(task_id, {"user_id": user_id})
>>>>>>> d5c28473

        original_context = task.get("original_context", {})

        user_profile = await db_manager.user_profiles_collection.find_one(
            {"user_id": user_id},
            {"userData.personalInfo": 1} # Projection to get only necessary data
        )
        if not user_profile:
            logger.error(f"User profile not found for user_id '{user_id}' associated with task {task_id}. Cannot generate plan.")
            return

        personal_info = user_profile.get("userData", {}).get("personalInfo", {})
        user_name = personal_info.get("name", "User")
        user_location_raw = personal_info.get("location", "Not specified")
        if isinstance(user_location_raw, dict):
            user_location = f"latitude: {user_location_raw.get('latitude')}, longitude: {user_location_raw.get('longitude')}"
        else:
            user_location = user_location_raw

        user_timezone_str = personal_info.get("timezone", "UTC")
        try:
            user_timezone = ZoneInfo(user_timezone_str)
        except ZoneInfoNotFoundError:
            logger.warning(f"Invalid timezone '{user_timezone_str}' for user {user_id}. Defaulting to UTC.")
            user_timezone_str = "UTC"
            user_timezone = ZoneInfo("UTC")

        current_user_time = datetime.datetime.now(user_timezone).strftime('%Y-%m-%d %H:%M:%S %Z')

        available_tools = get_all_mcp_descriptions()
        agent_config = get_planner_agent(available_tools, current_user_time, user_name, user_location)

        messages = []
        if is_change_request:
            logger.info(f"Task {task_id} has chat history. Constructing messages from history for re-planning.")
            
            previous_plan_str = json.dumps(task.get("plan", []), indent=2)
            # Use default=str to handle non-serializable types like datetime
            previous_result_str = json.dumps(task.get("result", "No previous result."), indent=2, default=str)
            
            context_message = (
                "You are re-planning a task based on user feedback. Here is the context of the previous run:\n\n"
                f"**Previous Plan:**\n```json\n{previous_plan_str}\n```\n\n"
                f"**Previous Result:**\n```json\n{previous_result_str}\n```\n\n"
                "Now, review the following conversation and generate a new plan based on the user's latest request."
            )
            messages.append({"role": "system", "content": context_message})

            for msg in task["chat_history"]:
                # This part is tricky. The planner doesn't need the full turn_steps of previous turns.
                # It just needs the user/assistant content.
                role = msg.get("role")
                if role not in ["user", "assistant"]:
                    continue
                messages.append({
                    "role": role,
                    "content": msg.get("content")
                })
        else:
            action_items = task.get("action_items", []) or [task.get("description", "")]
            user_prompt_content = "Please create a plan for the following action items:\n- " + "\n- ".join(action_items)
            messages = [{'role': 'user', 'content': user_prompt_content}]

        final_response_str = ""
        final_history = None
        for chunk in run_main_agent(system_message=agent_config["system_message"], function_list=agent_config["function_list"], messages=messages):
            final_history = chunk # Keep track of the latest state
            if isinstance(chunk, list) and chunk and chunk[-1].get("role") == "assistant":
                final_response_str = chunk[-1].get("content", "")

        if not final_response_str:
            raise Exception("Planner agent returned no response.")

        if not final_history:
            raise Exception("Planner agent returned no history.")

        # --- NEW: Parse the full agent turn and save it to chat_history ---
        assistant_turn_start_index = next((i for i, msg in reversed(list(enumerate(final_history))) if msg.get("role") in ["user", "system"]), -1) + 1
        assistant_messages = final_history[assistant_turn_start_index:]
        parsed_turn = parse_assistant_response(assistant_messages)
        plan_json_str = parsed_turn.get("final_content", "")
        turn_steps = parsed_turn.get("turn_steps", [])

        plan_data = JsonExtractor.extract_valid_json(plan_json_str)
        if not plan_data or "plan" not in plan_data:
            raise Exception(f"Planner agent returned invalid JSON inside <answer> tag: {plan_json_str}")

        new_assistant_message = {
            "message_id": str(uuid.uuid4()),
            "role": "assistant",
            "content": "I have generated a new plan based on your request. Please review it for approval.",
            "turn_steps": turn_steps,
            "timestamp": datetime.datetime.now(datetime.timezone.utc)
        }

        chat_history = task.get("chat_history", [])
        if not isinstance(chat_history, list): chat_history = []
        chat_history.append(new_assistant_message)

<<<<<<< HEAD
        await db_manager.update_task_with_plan(task_id, plan_data, is_change_request) # noqa: E501

        # --- NEW: Auto-approval logic for sub-tasks ---
        auto_approve = task.get("original_context", {}).get("auto_approve", False)
        if auto_approve:
            logger.info(f"Task {task_id} is a sub-task with auto-approval enabled. Approving now.")
            # This logic is copied and adapted from /approve-task endpoint
            now = datetime.datetime.now(datetime.timezone.utc)
            new_run = {
                "run_id": str(uuid.uuid4()),
                "status": "processing",
                "plan": plan_data.get("plan", []),
                "created_at": now,
                "execution_start_time": now
            }

            updated_task = await db_manager.get_task(task_id, user_id)
            current_runs = updated_task.get("runs", [])
            if not isinstance(current_runs, list):
                current_runs = []
            current_runs.append(new_run)

            update_payload = {
                "runs": current_runs,
                "status": "processing",
                "last_execution_at": now,
                "next_execution_at": None,
            }
            await db_manager.update_task_field(task_id, user_id, update_payload)
            execute_task_plan.delay(task_id, user_id, new_run['run_id'])
            await notify_user(user_id, f"Auto-approved and started sub-task: '{plan_data.get('name', '...')[:50]}...'", task_id, notification_type="taskStarted")
            return # End execution here for auto-approved tasks

=======
        await db_manager.update_task_with_plan(task_id, plan_data, is_change_request, chat_history)
        capture_event(user_id, "proactive_task_generated", {
            "task_id": task_id,
            "source": task.get("original_context", {}).get("source", "unknown"),
            "plan_steps": len(plan_data.get("plan", []))
        })
>>>>>>> d5c28473

        # Notify user that a plan is ready for their approval
        await notify_user(
            user_id, f"I've created a new plan for you: '{plan_data.get('name', '...')[:50]}...'", task_id,
            notification_type="taskNeedsApproval"
        )

        # CRITICAL: Notify the frontend to refresh its task list.
        # A run_id doesn't exist yet, as this is the planning stage. We pass a placeholder.
        await push_task_list_update(user_id, task_id, "plan_generated")
        logger.info(f"Sent task_list_updated push notification for user {user_id}")


    except LLMProviderDownError as e:
        logger.error(f"LLM provider down during plan generation for task {task_id}: {e}", exc_info=True)
        await db_manager.update_task_status(task_id, "error", {"error": "Sorry, our AI provider is currently down. Please try again later."})
    except Exception as e:
        logger.error(f"Error generating plan for task {task_id}: {e}", exc_info=True)
        await db_manager.update_task_status(task_id, "error", {"error": str(e)})
    finally:
        await db_manager.close()

@celery_app.task(name="refine_task_details")
def refine_task_details(task_id: str):
    """
    Asynchronously refines a user-created task by using an LLM to parse
    the description, priority, and schedule from the initial prompt.
    """
    logger.info(f"Refining details for task_id: {task_id}")
    run_async(async_refine_task_details(task_id))

async def async_refine_task_details(task_id: str):
    db_manager = PlannerMongoManager()
    try:
        task = await db_manager.get_task(task_id)
        if not task or task.get("assignee") != "user":
            logger.warning(f"Skipping refinement for task {task_id}: not found or not assigned to user.")
            return

        user_id = task["user_id"]
        user_profile = await db_manager.user_profiles_collection.find_one({"user_id": user_id})
        personal_info = user_profile.get("userData", {}).get("personalInfo", {}) if user_profile else {}
        user_name = personal_info.get("name", "User")
        user_timezone_str = personal_info.get("timezone", "UTC")
        user_timezone = ZoneInfo(user_timezone_str)
        current_time_str = datetime.datetime.now(user_timezone).strftime('%Y-%m-%d %H:%M:%S %Z')

        system_prompt = TASK_CREATION_PROMPT.format(
            user_name=user_name,
            user_timezone=user_timezone_str,
            current_time=current_time_str
        )
        messages = [{'role': 'user', 'content': task["description"]}] # Use the raw prompt for parsing

        response_str = ""
        for chunk in run_main_agent(system_message=system_prompt, function_list=[], messages=messages):
            if isinstance(chunk, list) and chunk and chunk[-1].get("role") == "assistant":
                response_str = chunk[-1].get("content", "")

        parsed_data = JsonExtractor.extract_valid_json(clean_llm_output(response_str))
        if parsed_data:
            # Inject user's timezone into the schedule object if it exists
            if 'schedule' in parsed_data and parsed_data.get('schedule'):
                parsed_data['schedule']['timezone'] = user_timezone_str
            await db_manager.update_task_field(task_id, user_id, parsed_data)
            logger.info(f"Successfully refined and updated user task {task_id} with new details.")

    except Exception as e:
        logger.error(f"Error refining task {task_id}: {e}", exc_info=True)
    finally:
        await db_manager.close()

@celery_app.task(name="execute_triggered_task")
def execute_triggered_task(user_id: str, source: str, event_type: str, event_data: Dict[str, Any]):
    """
    Checks for and executes any tasks triggered by a new event.
    """
    logger.info(f"Checking for triggered tasks for user '{user_id}' from source '{source}' event '{event_type}'.")
    run_async(async_execute_triggered_task(user_id, source, event_type, event_data))

def _event_matches_filter(event_data: Dict[str, Any], task_filter: Dict[str, Any], source: str) -> bool:
    """
    Checks if an event's data matches the conditions defined in a task's filter.
    Supports complex, MongoDB-like query syntax including $or, $and, $not,
    and operators like $eq, $ne, $in, $nin, $contains, $regex.
    """
    if not task_filter:
        return True  # An empty filter matches everything.

    def _extract_email(header_string: str) -> str:
        """Extracts the email address from a header string like 'Name <email@example.com>'."""
        if not isinstance(header_string, str):
            return ""
        match = re.search(r'<(.+?)>', header_string)
        if match:
            return match.group(1).lower().strip()
        return header_string.lower().strip()

    def _evaluate(condition: Any, data: Dict[str, Any]) -> bool:
        if not isinstance(condition, dict):
            return False

        # Check for top-level logical operators first
        if "$or" in condition:
            if not isinstance(condition["$or"], list): return False
            return any(_evaluate(sub_cond, data) for sub_cond in condition["$or"])
        if "$and" in condition:
            if not isinstance(condition["$and"], list): return False
            return all(_evaluate(sub_cond, data) for sub_cond in condition["$and"])
        if "$not" in condition:
            return not _evaluate(condition["$not"], data)

        # If no logical operators, it's an implicit AND of field conditions
        for field, query in condition.items():
            event_value = None
            # Special remapping for gmail 'from' filter to match Composio's 'sender' field
            if field == 'from' and source == 'gmail':
                event_value = data.get('sender')
            else:
                event_value = data.get(field)

            # Special handling for 'from' field
            if field == 'from' and source == 'gmail' and isinstance(event_value, str):
                event_value = _extract_email(event_value) # This will now work correctly

            if isinstance(query, dict): # Field has operators like {$contains: ...}
                for op, op_val in query.items():
                    if op == "$eq":
                        if (field == 'from' and source == 'gmail' and isinstance(op_val, str) and event_value != op_val.lower().strip()) or \
                           (not (field == 'from' and source == 'gmail') and event_value != op_val):
                            return False
                    elif op == "$ne":
                        if event_value == op_val: return False
                    elif op == "$in":
                        if not isinstance(op_val, list) or event_value not in op_val: return False
                    elif op == "$nin":
                        if not isinstance(op_val, list) or event_value in op_val: return False
                    elif op == "$contains":
                        if not isinstance(event_value, str) or not isinstance(op_val, str) or op_val.lower() not in event_value.lower(): return False
                    elif op == "$regex":
                        if not isinstance(event_value, str): return False
                        try:
                            if not re.search(op_val, event_value, re.IGNORECASE): return False
                        except re.error: return False
                    else: return False
            else: # Simple equality check
                if field == 'from' and source == 'gmail' and isinstance(query, str):
                    if event_value != query.lower().strip(): return False
                elif event_value != query: return False

        return True

    return _evaluate(task_filter, event_data)

async def async_execute_triggered_task(user_id: str, source: str, event_type: str, event_data: Dict[str, Any]):
    db_manager = MongoManager()
    try:
        # Find all active tasks for this user that are triggered by this source and event
        query = {
            "user_id": user_id,
            "status": "active",
            "enabled": True,
            "schedule.type": "triggered",
            "schedule.source": source,
            "schedule.event": event_type
        }
        triggered_tasks_cursor = db_manager.task_collection.find(query)
        tasks_to_check = await triggered_tasks_cursor.to_list(length=None)

        if not tasks_to_check:
            logger.info(f"No triggered tasks found for user '{user_id}' matching this event.")
            return

        logger.info(f"Found {len(tasks_to_check)} potential triggered tasks for user '{user_id}'.")

        for task in tasks_to_check:
            task_id = task['task_id']
            schedule = task.get('schedule', {})
            task_filter = schedule.get('filter', {})

            if _event_matches_filter(event_data, task_filter, source):
                logger.info(f"Event matches filter for triggered task {task_id}. Queuing for execution.")

                # The event data becomes the context for this execution run.
                # We need to create a new "run" for this triggered execution.
                new_run = {
                    "run_id": str(uuid.uuid4()),
                    "status": "processing",
                    "trigger_event_data": event_data,
                    "created_at": datetime.datetime.now(datetime.timezone.utc),
                    "execution_start_time": datetime.datetime.now(datetime.timezone.utc)
                }

                current_runs = task.get("runs", [])
                if not isinstance(current_runs, list):
                    current_runs = []
                current_runs.append(new_run)
                update_payload = {
                    "runs": current_runs,
                    "status": "processing",
                }
                await db_manager.update_task(task_id, update_payload)

                # Queue the executor with the new run_id
                execute_task_plan.delay(task_id, user_id, new_run['run_id'])
            else:
                logger.debug(f"Event did not match filter for triggered task {task_id}.")

    except Exception as e:
        logger.error(f"Error during async_execute_triggered_task for user {user_id}: {e}", exc_info=True)
    finally:
        await db_manager.close()

# --- Polling Tasks ---
@celery_app.task(name="poll_gmail_for_triggers")
def poll_gmail_for_triggers(user_id: str, polling_state: dict):
    logger.info(f"Polling Gmail for triggers for user {user_id}")
    db_manager = GmailPollerDB()
    service = GmailPollingService(db_manager)
    run_async(service._run_single_user_poll_cycle(user_id, polling_state, mode='triggers'))

@celery_app.task(name="poll_gcalendar_for_triggers")
def poll_gcalendar_for_triggers(user_id: str, polling_state: dict):
    logger.info(f"Polling GCalendar for triggers for user {user_id}")
    db_manager = GCalPollerDB()
    service = GCalendarPollingService(db_manager)
    run_async(service._run_single_user_poll_cycle(user_id, polling_state, mode='triggers'))

# --- Scheduler Tasks ---
@celery_app.task(name="schedule_trigger_polling")
def schedule_trigger_polling():
    """Celery Beat task for the frequent triggered workflow polling."""
    logger.info("Trigger Polling Scheduler: Checking for due tasks...")
    run_async(async_schedule_polling('triggers'))

async def async_schedule_polling(mode: str):
    """Generic scheduler logic for both proactivity and triggers."""
    db_manager = GmailPollerDB() # Can use either DB manager as they are identical
    try:
        supported_polling_services = ["gmail", "gcalendar"]
        await db_manager.reset_stale_polling_locks("gmail", mode)
        await db_manager.reset_stale_polling_locks("gcalendar", mode)

        for service_name in supported_polling_services:
            due_tasks_states = await db_manager.get_due_polling_tasks_for_service(service_name, mode)
            logger.info(f"Found {len(due_tasks_states)} due '{mode}' tasks for {service_name}.")

            for task_state in due_tasks_states:
                user_id = task_state["user_id"]
                locked_task_state = await db_manager.set_polling_status_and_get(user_id, service_name, mode)

                if locked_task_state and '_id' in locked_task_state and isinstance(locked_task_state['_id'], ObjectId):
                    locked_task_state['_id'] = str(locked_task_state['_id'])

                if locked_task_state:
                    if service_name == "gmail":
                        poll_gmail_for_triggers.delay(user_id, locked_task_state)
                    elif service_name == "gcalendar":
                        poll_gcalendar_for_triggers.delay(user_id, locked_task_state)
                    logger.info(f"Dispatched '{mode}' polling task for {user_id} - service: {service_name}")
    finally:
        await db_manager.close()

def calculate_next_run(schedule: Dict[str, Any], last_run: Optional[datetime.datetime] = None) -> Tuple[Optional[datetime.datetime], Optional[str]]:
    """Calculates the next execution time for a scheduled task in UTC."""
    now_utc = datetime.datetime.now(datetime.timezone.utc)
    user_timezone_str = schedule.get("timezone", "UTC")

    try:
        user_tz = ZoneInfo(user_timezone_str)
    except ZoneInfoNotFoundError:
        logger.warning(f"Invalid timezone '{user_timezone_str}'. Defaulting to UTC.")
        user_timezone_str = "UTC"
        user_tz = ZoneInfo("UTC")

    time_str = schedule.get("time", "09:00")
    if not isinstance(time_str, str) or ":" not in time_str:
        logger.warning(f"Invalid or missing 'time' in recurring schedule: {schedule}. Defaulting to 09:00.")
        time_str = "09:00"

    # The reference time for 'after' should be in the user's timezone to handle day boundaries correctly
    start_time_user_tz = (last_run or now_utc).astimezone(user_tz)

    try:
        frequency = schedule.get("frequency")
        hour, minute = map(int, time_str.split(':'))

        # Create the start datetime in the user's timezone
        dtstart_user_tz = start_time_user_tz.replace(hour=hour, minute=minute, second=0, microsecond=0)

        rule = None
        if frequency == 'daily':
            rule = rrule.rrule(rrule.DAILY, dtstart=dtstart_user_tz, until=start_time_user_tz + datetime.timedelta(days=365))
        elif frequency == 'weekly':
            days = schedule.get("days", [])
            if not days: return None, user_timezone_str
            weekday_map = {"Sunday": rrule.SU, "Monday": rrule.MO, "Tuesday": rrule.TU, "Wednesday": rrule.WE, "Thursday": rrule.TH, "Friday": rrule.FR, "Saturday": rrule.SA}
            byweekday = [weekday_map[day] for day in days if day in weekday_map]
            if not byweekday: return None, user_timezone_str
            rule = rrule.rrule(rrule.WEEKLY, dtstart=dtstart_user_tz, byweekday=byweekday, until=start_time_user_tz + datetime.timedelta(days=365))

        if rule:
            next_run_user_tz = rule.after(start_time_user_tz)
            if next_run_user_tz:
                # Convert the result back to UTC for storage
                return next_run_user_tz.astimezone(datetime.timezone.utc), user_timezone_str
    except Exception as e:
        logger.error(f"Error calculating next run time for schedule {schedule}: {e}")
    return None, user_timezone_str

@celery_app.task(name="run_due_tasks")
def run_due_tasks():
    """Celery Beat task to check for and queue user-defined tasks (recurring and scheduled-once)."""
    logger.info("Scheduler: Checking for due user-defined tasks...")
    run_async(async_run_due_tasks())


async def async_run_due_tasks():
    db_manager = PlannerMongoManager()
    try:
        now = datetime.datetime.now(datetime.timezone.utc)
        # Fetch tasks that are due and are either 'active' (recurring) or 'pending' (scheduled-once)
        query = {
            "status": {"$in": ["active", "pending"]},
            "enabled": True,
            "next_execution_at": {"$lte": now}
        }
        due_tasks_cursor = db_manager.tasks_collection.find(query).sort("next_execution_at", 1)
        due_tasks = await due_tasks_cursor.to_list(length=100) # Process up to 100 at a time

        if not due_tasks:
            logger.info("Scheduler: No user-defined tasks are due.")
            return

        logger.info(f"Scheduler: Found {len(due_tasks)} due user-defined tasks.")
        for task in due_tasks:
            # Try to lock this task
            lock_result = await db_manager.tasks_collection.update_one(
                {"_id": task["_id"], "status": {"$in": ["active", "pending"]}}, # Ensure it hasn't been picked up
                {"$set": {"status": "processing", "last_execution_at": now}}
            )

            if lock_result.modified_count == 0:
                logger.info(f"Scheduler: Task {task['_id']} was already picked up by another worker. Skipping.")
                continue

            task_id = task['task_id']
            user_id = task['user_id']
            logger.info(f"Scheduler: Locked and queuing task {task_id} for execution.")

            new_run = {
                "run_id": str(uuid.uuid4()),
                "status": "processing",
                "created_at": now,
                "execution_start_time": now
            }
            current_runs = task.get("runs", [])
            if not isinstance(current_runs, list):
                current_runs = []
            current_runs.append(new_run)
            await db_manager.update_task(task_id, {"runs": current_runs})
            execute_task_plan.delay(task_id, user_id, new_run['run_id'])

    except Exception as e:
        logger.error(f"Scheduler: An error occurred checking user-defined tasks: {e}", exc_info=True)
    finally:
        await db_manager.close()


# --- Chat History Summarization Task ---
@celery_app.task(name="summarize_old_conversations")
def summarize_old_conversations():
    """
    Celery Beat task to find old, unsummarized messages, group them into chunks,
    summarize them, and store the summaries and embeddings in ChromaDB.
    """
    logger.info("Summarization Task: Starting to look for old conversations to summarize.")
    run_async(async_summarize_conversations())

# src/server/workers/tasks.py

async def async_summarize_conversations():
    db_manager = PlannerMongoManager()  # Re-using for its mongo access
    try:
        # 1. Find users with recent, unsummarized messages
        # We process one user at a time to keep the task manageable.
        # This aggregation finds the first user with unsummarized messages older than 1 day.
        # Temporarily changed for testing
        one_day_ago = datetime.datetime.now(datetime.timezone.utc) - datetime.timedelta(seconds=1)
        pipeline = [
            {"$match": {"is_summarized": False, "timestamp": {"$lt": one_day_ago}}},
            {"$group": {"_id": "$user_id"}},
            {"$limit": 1} # Process one user per run
        ]
        user_to_process = await db_manager.messages_collection.aggregate(pipeline).to_list(length=1)

        if not user_to_process:
            logger.info("Summarization Task: No users with old, unsummarized messages found.")
            return

        user_id = user_to_process[0]['_id']
        logger.info(f"Summarization Task: Found user {user_id} with messages to summarize.")

        # 2. Fetch all unsummarized messages for this user
        messages_cursor = db_manager.messages_collection.find({
            "user_id": user_id,
            "is_summarized": False
        }).sort("timestamp", 1) # Get them in chronological order
        
        messages_to_process = await messages_cursor.to_list(length=None)
        
        if not messages_to_process:
            logger.info(f"Summarization Task: No unsummarized messages to process for user {user_id}.")
            return

        # 3. Group messages into chunks (e.g., of 30 messages)
        chunk_size = 30
        message_chunks = [messages_to_process[i:i + chunk_size] for i in range(0, len(messages_to_process), chunk_size)]
        
        # 4. Process each chunk
        
        for chunk in message_chunks:
            if len(chunk) < 2: # Don't summarize single messages
                continue

            conversation_text = "\n".join([f"{msg['role']}: {msg['content']}" for msg in chunk])
            
            # 4a. Summarize with LLM using the new, narrative-style prompt
            messages = [{'role': 'user', 'content': conversation_text}]
            summary_text = ""
            
            # --- MODIFIED PROMPT ---
            system_prompt = """
You are the AI assistant in the provided conversation log. Your task is to write a summary of the conversation from your own perspective, as if you are recalling the memory of the interaction.

Core Instructions:
1.  Adopt a First-Person Narrative: Use "I", "me", and "my" to refer to your own actions and thoughts. Refer to the other party as "the user".
2.  Describe the Flow: Recount the conversation as a sequence of events. For example: "The user told me about their project...", "I then asked for clarification on...", "We then discussed...".
3.  CRITICAL INSTRUCTION FOR FILE UPLOADS: If a user message involves uploading a file (e.g., "user: (Attached file for context: report.pdf) Can you summarize this?"), your summary must NOT state that you cannot process it. Instead, you MUST describe the user's action factually. For example: "The user uploaded a file named 'report.pdf' and asked for a summary."
4.  Goal: The goal is to create a dense, narrative paragraph that captures the key information, decisions, and flow of the conversation from your point of view. Focus on information that would be useful for future context.
5.  Format: Do not add any preamble or sign-off. Respond only with the summary paragraph.
"""
            # --- END MODIFIED PROMPT ---

            for response_chunk in run_main_agent(system_message=system_prompt, function_list=[], messages=messages):
                 if isinstance(response_chunk, list) and response_chunk and response_chunk[-1].get("role") == "assistant":
                    summary_text = response_chunk[-1].get("content", "")

            summary_text = clean_llm_output(summary_text)
            
            if not summary_text:
                logger.warning(f"Summarization for user {user_id} produced an empty result. Skipping chunk.")
                continue

            # 4b. Store summary and embedding in ChromaDB
            summary_id = str(uuid.uuid4())
            message_ids = [msg['message_id'] for msg in chunk]
            
            collection = get_conversation_summaries_collection()
            collection.add(
                ids=[summary_id],
                documents=[summary_text],
                metadatas=[{
                    "user_id": user_id,
                    "start_timestamp": chunk[0]['timestamp'].isoformat(),
                    "end_timestamp": chunk[-1]['timestamp'].isoformat(),
                    "message_ids_json": json.dumps(message_ids)
                }]
            )
            logger.info(f"Summarization Task: Stored summary {summary_id} in ChromaDB for user {user_id}.")
            
            # 4c. Update original messages in MongoDB
            message_object_ids = [msg['_id'] for msg in chunk]
            await db_manager.messages_collection.update_many(
                {"_id": {"$in": message_object_ids}},
                {"$set": {"is_summarized": True, "summary_id": summary_id}}
            )

    except Exception as e:
        logger.error(f"Error during conversation summarization: {e}", exc_info=True)
    finally:
        await db_manager.close()<|MERGE_RESOLUTION|>--- conflicted
+++ resolved
@@ -534,12 +534,8 @@
         # If the document is missing it for some reason, log a warning and proceed.
         if not task.get("user_id"):
             logger.warning(f"Task {task_id} document is missing user_id. Proceeding with passed user_id '{user_id}'.")
-<<<<<<< HEAD
             # Attempt to heal the document
             await db_manager.update_task_field(task_id, user_id, {"user_id": user_id})
-=======
-            await db_manager.update_task_field(task_id, {"user_id": user_id})
->>>>>>> d5c28473
 
         original_context = task.get("original_context", {})
 
@@ -616,30 +612,6 @@
         if not final_history:
             raise Exception("Planner agent returned no history.")
 
-        # --- NEW: Parse the full agent turn and save it to chat_history ---
-        assistant_turn_start_index = next((i for i, msg in reversed(list(enumerate(final_history))) if msg.get("role") in ["user", "system"]), -1) + 1
-        assistant_messages = final_history[assistant_turn_start_index:]
-        parsed_turn = parse_assistant_response(assistant_messages)
-        plan_json_str = parsed_turn.get("final_content", "")
-        turn_steps = parsed_turn.get("turn_steps", [])
-
-        plan_data = JsonExtractor.extract_valid_json(plan_json_str)
-        if not plan_data or "plan" not in plan_data:
-            raise Exception(f"Planner agent returned invalid JSON inside <answer> tag: {plan_json_str}")
-
-        new_assistant_message = {
-            "message_id": str(uuid.uuid4()),
-            "role": "assistant",
-            "content": "I have generated a new plan based on your request. Please review it for approval.",
-            "turn_steps": turn_steps,
-            "timestamp": datetime.datetime.now(datetime.timezone.utc)
-        }
-
-        chat_history = task.get("chat_history", [])
-        if not isinstance(chat_history, list): chat_history = []
-        chat_history.append(new_assistant_message)
-
-<<<<<<< HEAD
         await db_manager.update_task_with_plan(task_id, plan_data, is_change_request) # noqa: E501
 
         # --- NEW: Auto-approval logic for sub-tasks ---
@@ -673,14 +645,6 @@
             await notify_user(user_id, f"Auto-approved and started sub-task: '{plan_data.get('name', '...')[:50]}...'", task_id, notification_type="taskStarted")
             return # End execution here for auto-approved tasks
 
-=======
-        await db_manager.update_task_with_plan(task_id, plan_data, is_change_request, chat_history)
-        capture_event(user_id, "proactive_task_generated", {
-            "task_id": task_id,
-            "source": task.get("original_context", {}).get("source", "unknown"),
-            "plan_steps": len(plan_data.get("plan", []))
-        })
->>>>>>> d5c28473
 
         # Notify user that a plan is ready for their approval
         await notify_user(
