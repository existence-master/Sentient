--- conflicted
+++ resolved
@@ -6,12 +6,9 @@
 from main.dependencies import mongo_manager
 from main.auth.utils import PermissionChecker
 from main.notifications.whatsapp_client import check_phone_number_exists, send_whatsapp_message
-<<<<<<< HEAD
 from main.settings.models import WhatsAppNumberRequest, ProfileUpdateRequest
-=======
 from main.settings.models import WhatsAppMcpRequest, WhatsAppNotificationNumberRequest, WhatsAppNotificationRequest, ProfileUpdateRequest, LinkedInUrlRequest, AIPersonalitySettingsRequest
 from workers.tasks import process_linkedin_profile
->>>>>>> e27fa5dd
 
 logger = logging.getLogger(__name__)
 router = APIRouter(
@@ -139,6 +136,90 @@
         "notifications_enabled": wa_prefs.get("enabled", False)
     })
 
+@router.get("/linkedin", summary="Get LinkedIn Profile URL")
+async def get_linkedin_url(
+    user_id: str = Depends(PermissionChecker(required_permissions=["read:profile"]))
+):
+    user_profile = await mongo_manager.get_user_profile(user_id)
+    if not user_profile:
+        return JSONResponse(content={"linkedin_url": ""})
+    
+    linkedin_url = user_profile.get("userData", {}).get("onboardingAnswers", {}).get("linkedin-url", "")
+    return JSONResponse(content={"linkedin_url": linkedin_url})
+
+
+@router.post("/linkedin", summary="Set or Update LinkedIn Profile URL")
+async def set_linkedin_url(
+    request: LinkedInUrlRequest,
+    user_id: str = Depends(PermissionChecker(required_permissions=["write:profile"]))
+):
+    linkedin_url = request.linkedin_url.strip() if request.linkedin_url else ""
+
+    # Update the URL in the database
+    update_payload = {"userData.onboardingAnswers.linkedin-url": linkedin_url}
+    success = await mongo_manager.update_user_profile(user_id, update_payload)
+
+    if not success:
+        raise HTTPException(status_code=500, detail="Failed to update LinkedIn URL in profile.")
+
+    # If a new URL is provided, trigger the scraping task
+    if linkedin_url and "linkedin.com/in/" in linkedin_url:
+        try:
+            process_linkedin_profile.delay(user_id, linkedin_url)
+            logger.info(f"Dispatched LinkedIn scraping task for user {user_id} from settings.")
+            return JSONResponse(content={"message": "LinkedIn URL updated and profile import initiated."})
+        except Exception as e:
+            logger.error(f"Failed to dispatch LinkedIn scraping task for user {user_id} from settings: {e}", exc_info=True)
+            # Still return success as the URL was saved, but with a warning.
+            return JSONResponse(content={"message": "LinkedIn URL updated, but failed to initiate profile import."})
+    
+    # If URL is empty, it's being removed.
+    if not linkedin_url:
+        return JSONResponse(content={"message": "LinkedIn URL removed."})
+
+    # If URL is invalid but not empty
+    return JSONResponse(content={"message": "LinkedIn URL updated."})
+
+@router.get("/ai-personality", summary="Get AI Personality Settings")
+async def get_ai_personality_settings(
+    user_id: str = Depends(PermissionChecker(required_permissions=["read:config"]))
+):
+    profile = await mongo_manager.get_user_profile(user_id)
+    if not profile or "userData" not in profile:
+        raise HTTPException(status_code=404, detail="User profile not found.")
+
+    preferences = profile.get("userData", {}).get("preferences", {})
+
+    # Ensure all keys exist with default values if not present
+    defaults = {
+        "agentName": "Sentient",
+        "responseVerbosity": "Balanced",
+        "humorLevel": "Balanced",
+        "useEmojis": True,
+        "quietHours": {"enabled": False, "start": "22:00", "end": "08:00"},
+        "notificationControls": {
+            "taskNeedsApproval": True, "taskCompleted": True, "taskFailed": False,
+            "proactiveSummary": False, "importantInsights": False
+        }
+    }
+
+    for key, value in defaults.items():
+        if key not in preferences:
+            preferences[key] = value
+
+    return JSONResponse(content=preferences)
+
+
+@router.post("/ai-personality", summary="Update AI Personality Settings")
+async def update_ai_personality_settings(
+    request: AIPersonalitySettingsRequest,
+    user_id: str = Depends(PermissionChecker(required_permissions=["write:config"]))
+):
+    update_payload = {f"userData.preferences.{key}": value for key, value in request.dict().items()}
+    success = await mongo_manager.update_user_profile(user_id, update_payload)
+    if not success:
+        raise HTTPException(status_code=500, detail="Failed to update AI settings.")
+    return JSONResponse(content={"message": "AI settings updated successfully."})
 @router.post("/profile", summary="Update User Profile and Onboarding Data")
 async def update_profile_data(
     request: ProfileUpdateRequest,
