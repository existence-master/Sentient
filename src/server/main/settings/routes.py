import logging
from typing import Dict, Any, Tuple
from fastapi import APIRouter, Depends, HTTPException, status, Body
from fastapi.responses import JSONResponse
from main.dependencies import auth_helper
from main.dependencies import mongo_manager
from main.auth.utils import PermissionChecker, AuthHelper
from main.notifications.whatsapp_client import check_phone_number_exists
<<<<<<< HEAD
from main.plans import PRO_ONLY_FEATURES
from .google_sheets_utils import update_contact_in_sheet
from main.settings.models import WhatsAppMcpRequest, WhatsAppNotificationNumberRequest, ProfileUpdateRequest, ProactivitySettingsRequest
=======
from main.settings.models import WhatsAppMcpRequest, WhatsAppNotificationNumberRequest, ProfileUpdateRequest
>>>>>>> 2a90f207

logger = logging.getLogger(__name__)
router = APIRouter(
    prefix="/api/settings",
    tags=["User Settings"]
)

@router.post("/whatsapp-mcp", summary="Connect or disconnect WhatsApp for the agent (MCP)")
async def set_whatsapp_mcp_number(
    request: WhatsAppMcpRequest,
    user_id: str = Depends(PermissionChecker(required_permissions=["write:config"]))
):
    whatsapp_number = request.whatsapp_mcp_number.strip() if request.whatsapp_mcp_number else ""

    if not whatsapp_number:
        update_payload = {
            "userData.integrations.whatsapp": {
                "connected": False,
                "credentials": None
            }
        }
        await mongo_manager.update_user_profile(user_id, update_payload)
        return JSONResponse(content={"message": "WhatsApp Agent disconnected."})

    try:
        validation_result = await check_phone_number_exists(whatsapp_number)
        if not validation_result or not validation_result.get("numberExists"):
            raise HTTPException(status_code=status.HTTP_400_BAD_REQUEST, detail="This phone number does not appear to be on WhatsApp.")

        chat_id = validation_result.get("chatId")
        if not chat_id:
             raise HTTPException(status_code=status.HTTP_500_INTERNAL_SERVER_ERROR, detail="Could not retrieve Chat ID for the number.")

        # For MCP, we store credentials under integrations
        update_payload = {
            "userData.integrations.whatsapp": {
                "connected": True,
                "auth_type": "manual_config",
                "credentials": { # Store unencrypted, as it's just a number/ID
                    "number": whatsapp_number,
                    "chatId": chat_id
                }
            }
        }
        await mongo_manager.update_user_profile(user_id, update_payload)
        return JSONResponse(content={"message": "WhatsApp Agent connected successfully."})

    except ConnectionError as e:
         raise HTTPException(status_code=status.HTTP_503_SERVICE_UNAVAILABLE, detail=f"Could not connect to WhatsApp service: {e}")
    except Exception as e:
        logger.error(f"Error setting WhatsApp MCP number for user {user_id}: {e}", exc_info=True)
        # Re-raise HTTPException or handle others
        if isinstance(e, HTTPException):
            raise e
        raise HTTPException(status_code=status.HTTP_500_INTERNAL_SERVER_ERROR, detail="An unexpected error occurred.")


@router.get("/whatsapp-mcp", summary="Get WhatsApp MCP connection status")
async def get_whatsapp_mcp_number(
    user_id: str = Depends(PermissionChecker(required_permissions=["read:config"]))
):
    user_profile = await mongo_manager.get_user_profile(user_id)
    if not user_profile:
        return JSONResponse(content={"whatsapp_mcp_number": "", "connected": False})

    wa_integration = user_profile.get("userData", {}).get("integrations", {}).get("whatsapp", {})
    return JSONResponse(content={
        "whatsapp_mcp_number": wa_integration.get("credentials", {}).get("number", ""),
        "connected": wa_integration.get("connected", False)
    })


@router.post("/whatsapp-notifications", summary="Set or Update WhatsApp number for notifications")
async def set_whatsapp_notification_number(
    request: WhatsAppNotificationNumberRequest,
    user_id: str = Depends(PermissionChecker(required_permissions=["write:config"]))
):
    whatsapp_number = request.whatsapp_notifications_number.strip() if request.whatsapp_notifications_number else ""
    if not whatsapp_number:
        update_payload = {
            "userData.notificationPreferences.whatsapp.number": "",
            "userData.notificationPreferences.whatsapp.chatId": "",
            "userData.notificationPreferences.whatsapp.enabled": False,
        }
        await mongo_manager.update_user_profile(user_id, update_payload)
        return JSONResponse(content={"message": "WhatsApp notification number removed."})

    try:
        validation_result = await check_phone_number_exists(whatsapp_number)
        if not validation_result or not validation_result.get("numberExists"):
            raise HTTPException(status_code=status.HTTP_400_BAD_REQUEST, detail="This phone number does not appear to be on WhatsApp.")

        chat_id = validation_result.get("chatId")
        if not chat_id:
            raise HTTPException(status_code=status.HTTP_500_INTERNAL_SERVER_ERROR, detail="Could not retrieve Chat ID for the number.")

        update_payload = {
            "userData.notificationPreferences.whatsapp.number": whatsapp_number,
            "userData.notificationPreferences.whatsapp.chatId": chat_id,
            "userData.notificationPreferences.whatsapp.enabled": True,
        }
        await mongo_manager.update_user_profile(user_id, update_payload)

        # --- NEW: Update Google Sheet ---
        try:
            user_profile = await mongo_manager.get_user_profile(user_id)
            user_email = user_profile.get("userData", {}).get("personalInfo", {}).get("email")
            if user_email:
                await update_contact_in_sheet(user_email, whatsapp_number)
        except Exception as e:
            logger.error(f"Non-critical error: Failed to update Google Sheet for user {user_id} after setting WA number. Error: {e}")
        # --- END NEW ---
        return JSONResponse(content={"message": "WhatsApp notification number updated successfully."})

    except ConnectionError as e:
        raise HTTPException(status_code=status.HTTP_503_SERVICE_UNAVAILABLE, detail=f"Could not connect to WhatsApp service: {e}")
    except Exception as e:
        logger.error(f"Error setting WhatsApp notification number for user {user_id}: {e}", exc_info=True)
        if isinstance(e, HTTPException):
            raise e
        raise HTTPException(status_code=status.HTTP_500_INTERNAL_SERVER_ERROR, detail="An unexpected error occurred.")


@router.get("/whatsapp-notifications", summary="Get WhatsApp Notification settings")
async def get_whatsapp_notification_settings(
    user_id: str = Depends(PermissionChecker(required_permissions=["read:config"]))
):
    user_profile = await mongo_manager.get_user_profile(user_id)
    if not user_profile:
        return JSONResponse(content={"whatsapp_notifications_number": "", "notifications_enabled": False})

    wa_prefs = user_profile.get("userData", {}).get("notificationPreferences", {}).get("whatsapp", {})
    return JSONResponse(content={
        "whatsapp_notifications_number": wa_prefs.get("number", ""),
        "notifications_enabled": wa_prefs.get("enabled", False)
    })

@router.post("/profile", summary="Update User Profile and Onboarding Data")
async def update_profile_data(
    request: ProfileUpdateRequest,
    user_id: str = Depends(PermissionChecker(required_permissions=["write:profile"]))
):
    """
    Updates the user's profile, including personal info, preferences,
    and the original onboarding answers.
    """
    try:
        update_payload = {
            "userData.onboardingAnswers": request.onboardingAnswers,
            "userData.personalInfo": request.personalInfo,
            "userData.preferences": request.preferences,
        }
        success = await mongo_manager.update_user_profile(user_id, update_payload)
        if not success:
            raise HTTPException(status_code=500, detail="Failed to update profile.")
        return JSONResponse(content={"message": "Profile updated successfully."})
    except Exception as e:
        logger.error(f"Error updating profile for user {user_id}: {e}", exc_info=True)
<<<<<<< HEAD
        raise HTTPException(status_code=500, detail="An unexpected error occurred.")
@router.get("/proactivity", summary="Get proactivity settings")
async def get_proactivity_settings(
    user_id: str = Depends(PermissionChecker(required_permissions=["read:config"]))
):
    user_profile = await mongo_manager.get_user_profile(user_id)
    if not user_profile:
        return JSONResponse(content={"enabled": False})

    is_enabled = user_profile.get("userData", {}).get("preferences", {}).get("proactivityEnabled", False)
    return JSONResponse(content={"enabled": is_enabled})

@router.post("/proactivity", summary="Update proactivity settings")
async def update_proactivity_settings(
    request: ProactivitySettingsRequest,
    user_id_and_plan: Tuple[str, str] = Depends(auth_helper.get_current_user_id_and_plan)
):
    user_id, plan = user_id_and_plan
    is_enabled = request.enabled

    # --- Check Plan Limit ---
    if "proactivity" in PRO_ONLY_FEATURES and plan == "free" and is_enabled:
        raise HTTPException(
            status_code=403,
            detail="Autpilot Mode is a Pro feature. Please upgrade your plan to enable it."
        )

    update_payload = {"userData.preferences.proactivityEnabled": is_enabled}
    profile_success = await mongo_manager.update_user_profile(user_id, update_payload)
    if not profile_success:
        raise HTTPException(status_code=500, detail="Failed to update user preference.")

    supported_services = ["gmail", "gcalendar"]
    polling_update_payload = {"is_enabled": is_enabled}

    polling_result = await mongo_manager.polling_state_collection.update_many(
        {
            "user_id": user_id,
            "service_name": {"$in": supported_services},
            "poll_type": "proactivity"
        },
        {"$set": polling_update_payload}
    )

    logger.info(f"Updated proactivity for user {user_id} to {is_enabled}. Matched {polling_result.matched_count} polling states.")

    message = "Proactivity enabled. I will now start monitoring your connected apps for helpful suggestions." if is_enabled else "Proactivity disabled."
    return JSONResponse(content={"message": message})
=======
        raise HTTPException(status_code=500, detail="An unexpected error occurred.")
>>>>>>> 2a90f207
<|MERGE_RESOLUTION|>--- conflicted
+++ resolved
@@ -6,13 +6,7 @@
 from main.dependencies import mongo_manager
 from main.auth.utils import PermissionChecker, AuthHelper
 from main.notifications.whatsapp_client import check_phone_number_exists
-<<<<<<< HEAD
-from main.plans import PRO_ONLY_FEATURES
-from .google_sheets_utils import update_contact_in_sheet
-from main.settings.models import WhatsAppMcpRequest, WhatsAppNotificationNumberRequest, ProfileUpdateRequest, ProactivitySettingsRequest
-=======
 from main.settings.models import WhatsAppMcpRequest, WhatsAppNotificationNumberRequest, ProfileUpdateRequest
->>>>>>> 2a90f207
 
 logger = logging.getLogger(__name__)
 router = APIRouter(
@@ -171,55 +165,4 @@
         return JSONResponse(content={"message": "Profile updated successfully."})
     except Exception as e:
         logger.error(f"Error updating profile for user {user_id}: {e}", exc_info=True)
-<<<<<<< HEAD
-        raise HTTPException(status_code=500, detail="An unexpected error occurred.")
-@router.get("/proactivity", summary="Get proactivity settings")
-async def get_proactivity_settings(
-    user_id: str = Depends(PermissionChecker(required_permissions=["read:config"]))
-):
-    user_profile = await mongo_manager.get_user_profile(user_id)
-    if not user_profile:
-        return JSONResponse(content={"enabled": False})
-
-    is_enabled = user_profile.get("userData", {}).get("preferences", {}).get("proactivityEnabled", False)
-    return JSONResponse(content={"enabled": is_enabled})
-
-@router.post("/proactivity", summary="Update proactivity settings")
-async def update_proactivity_settings(
-    request: ProactivitySettingsRequest,
-    user_id_and_plan: Tuple[str, str] = Depends(auth_helper.get_current_user_id_and_plan)
-):
-    user_id, plan = user_id_and_plan
-    is_enabled = request.enabled
-
-    # --- Check Plan Limit ---
-    if "proactivity" in PRO_ONLY_FEATURES and plan == "free" and is_enabled:
-        raise HTTPException(
-            status_code=403,
-            detail="Autpilot Mode is a Pro feature. Please upgrade your plan to enable it."
-        )
-
-    update_payload = {"userData.preferences.proactivityEnabled": is_enabled}
-    profile_success = await mongo_manager.update_user_profile(user_id, update_payload)
-    if not profile_success:
-        raise HTTPException(status_code=500, detail="Failed to update user preference.")
-
-    supported_services = ["gmail", "gcalendar"]
-    polling_update_payload = {"is_enabled": is_enabled}
-
-    polling_result = await mongo_manager.polling_state_collection.update_many(
-        {
-            "user_id": user_id,
-            "service_name": {"$in": supported_services},
-            "poll_type": "proactivity"
-        },
-        {"$set": polling_update_payload}
-    )
-
-    logger.info(f"Updated proactivity for user {user_id} to {is_enabled}. Matched {polling_result.matched_count} polling states.")
-
-    message = "Proactivity enabled. I will now start monitoring your connected apps for helpful suggestions." if is_enabled else "Proactivity disabled."
-    return JSONResponse(content={"message": message})
-=======
-        raise HTTPException(status_code=500, detail="An unexpected error occurred.")
->>>>>>> 2a90f207
+        raise HTTPException(status_code=500, detail="An unexpected error occurred.")