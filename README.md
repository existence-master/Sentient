<div align="center">

![README Banner](./.github/assets/banner.png)

<<<<<<< HEAD
<h1>Sentient: Your Personal AI Assistant</h1>
=======
<h1>Open-Source Personal Assistant</h1>
>>>>>>> 103ea0fb
  
<!-- Badges -->
<p>
  <a href="https://github.com/existence-master/Sentient/graphs/contributors">
    <img src="https://img.shields.io/github/contributors/existence-master/Sentient" alt="contributors" />
  </a>
  <a href="">
    <img src="https://img.shields.io/github/last-commit/existence-master/Sentient" alt="last update" />
  </a>
  <a href="https://github.com/existence-master/Sentient/network/members">
    <img src="https://img.shields.io/github/forks/existence-master/Sentient" alt="forks" />
  </a>
  <a href="https://github.com/existence-master/Sentient/stargazers">
    <img src="https://img.shields.io/github/stars/existence-master/Sentient" alt="stars" />
  </a>
  <a href="https://github.com/existence-master/Sentient/issues/">
    <img src="https://img.shields.io/github/issues/existence-master/Sentient" alt="open issues" />
  </a>
</p>
   
<h4>
    <a href="https://youtu.be/wCmWFUX_ZrM?si=WpqLu_Dskh7ayxGE">View Demo</a>
  <span> · </span>
    <a href="https://sentient-2.gitbook.io/docs">Documentation</a>
  <span> · </span>
    <a href="https://github.com/existence-master/Sentient/issues/">Report Bug</a>
  <span> · </span>
    <a href="https://github.com/existence-master/Sentient/issues/">Request Feature</a>
  <span> · </span>
    <a href="https://www.youtube.com/watch?v=l481bvpCjbc">Watch our Ad!</a>
  </h4>
</div>

<br />

<<<<<<< HEAD
> **Sentient** is a personal AI assistant for anyone and everyone who wants to live their life more productively.
=======
> Sentient is an advanced personal assistant and the first step towards fully autonomous agents that will automate monotonous busywork for us, so that we can focus on what matters.
>
> Our goal is to give everyone personal super-intelligence.
>>>>>>> 103ea0fb
>
> It acts as your central command center, bridging the gap between your goals and the actions required to achieve them. It is designed to be a truly proactive partner that understands you, manages your digital life, and gets things done—without you having to type long, complex prompts.
>
> It can:
> - **💬 Chat with you** about any topic via text or voice.
> - **🧠 Learn your preferences, habits, and goals** to better serve you over time.
> - **⚙️ Execute complex, multi-step tasks** and recurring workflows.
> - **🗓️ Proactively manage your day**, reading your emails and calendar to suggest schedules and remind you of important events.
> - **🔗 Integrate seamlessly** with the apps you use every day.
>
> For more information [read our manifesto.](https://docs.google.com/document/d/1vbCGAbh9f8vXfPup_Z7cW__gnOLdRhEtHKyoIxJD8is/edit?tab=t.0#heading=h.2kit9yqvlc77)

---

<<<<<<< HEAD
<div align="center">
  <h2><a href="https://chat.whatsapp.com/IOHxuf2W8cKEuyZrMo8DOJ">💬 Join our WhatsApp Community! 💬</a></h2>
  <p>Interested in trying Sentient out? Join our community to get the latest updates, ask questions, and connect with the team.</p>
</div>

---

## ✨ Features

Sentient is a powerful, web-based platform designed for seamless interaction, automation, and intelligence.

<img width="1460" height="885" alt="image" src="https://github.com/user-attachments/assets/8f967a06-cd0f-405c-946b-39d3f9094f81" />

<div align="center">
  <p>The Home page is your central chat interface to talk with your AI assistant.</p>
</div>

<img width="1628" height="903" alt="image" src="https://github.com/user-attachments/assets/3c557a71-acdd-402f-a33c-e4da91a69ebc" />

<div align="center">
  <p>The Tasks page gives you a unified view of all your tasks, where the AI assists in execution.</p>
</div>

<img width="1673" height="904" alt="image" src="https://github.com/user-attachments/assets/85534686-09d5-49e8-95b7-6e207c022816" />

<div align="center">
  <p>The Integrations page is where you connect all your apps.</p>
</div>

<img width="1637" height="915" alt="image" src="https://github.com/user-attachments/assets/980ddb1d-f0df-456f-a918-89d35bab3352" />

<div align="center">
  <p>The Settings page is where you can customize the application.</p>
</div>


### 💬 Unified Chat Interface
The home page is a universal chat screen where you can talk with Sentient about anything. Use **text or voice** to ask questions, give commands, or simply have a conversation. The chat is also supercharged with tools like Internet Search, Weather, News, and Shopping for any specific queries.

### 🤖 Autonomous Task Management
The **Tasks page** is your mission control center. Here you can add, view, and manage all your to-dos.
- **AI-Assisted Execution:** Describe a high-level goal, and Sentient will generate a detailed, step-by-step plan to achieve it using its integrated tools.
- **Asynchronous Workflows:** Approve a plan, and Sentient gets to work in the background, handling complex, multi-step workflows without interrupting you. You can monitor progress in real-time.
- **Unified View:** Track active, pending, and completed tasks all in one place.

### 🔌 Seamless Integrations
The **Integrations page** is where you connect Sentient to your digital life. Our **Model Context Protocol (MCP)** hub allows for a powerful, distributed system of tools. Current integrations include:
- **Google Suite:** Gmail, Google Calendar, Google Drive, Google Docs, Google Sheets, and Google Slides.
- **Productivity:** Slack and Notion.
- **Developer:** GitHub.
- **Information:** Internet Search (Google Search), News (NewsAPI), Weather (AccuWeather), Google Shopping and Google Maps.
- **Miscellaneous:** QuickChart for generating charts on the fly.

### 🧠 Proactive Intelligence & Learning
Sentient doesn't just wait for commands. It proactively scans connected apps like **Gmail** and **Google Calendar** to understand your schedule and priorities.
- **Contextual Awareness:** It identifies action items, suggests tasks, and learns important facts about you.
- **Personalized Memory:** Key details about your preferences, relationships, and goals are stored via an integration with **Supermemory**, creating a rich, personalized knowledge base that helps the agent serve you better over time.

### ⚙️ Full Customization
The **Settings page** gives you complete control over your agent.
- **Manage Connections:** Easily connect or disconnect your apps.
- **Privacy Filters:** Set custom filters to prevent Sentient from processing context containing sensitive information.
- **Notifications:** Configure WhatsApp notifications to stay updated on the go.
=======
## ✨ Current Features

<img width="1916" height="891" alt="image" src="https://github.com/user-attachments/assets/8566eb83-cb74-4cfc-84cb-1f8ba5b5d152" />

<div align="center">
  <p>Text Chat</p>
</div>

<img width="1916" height="891" alt="image" src="https://github.com/user-attachments/assets/7718aed6-4538-4811-b850-7a246d362dcd" />

<div align="center">
  <p>Voice Chat</p>
</div>

<img width="1916" height="891" alt="image" src="https://github.com/user-attachments/assets/03ff343c-d2eb-4ca4-98ce-8ed31e11dd8c" />

<div align="center">
  <p>Manage background tasks from the Tasks page - create Recurring, Triggered, Scheduled or Swarm tasks.</p>
</div>

<img width="1916" height="891" alt="image" src="https://github.com/user-attachments/assets/ccb1b22b-2199-4c4d-aca1-402e2b608c2d" />

<div align="center">
  <p>Sentient learns memories about you - that it uses to personalize actions and responses.</p>
</div>

<img width="1916" height="891" alt="image" src="https://github.com/user-attachments/assets/ee8b9fb4-a916-48b7-92c3-c194765a846a" />

<div align="center">
  <p>Connect all your tools. (20+ apps supported already)</p>
</div>

### 🚀 Getting Started

To access Sentient, head over to [our website.](https://sentient.existence.technology/)
>>>>>>> 103ea0fb

### 🔒 Self-Hostable
The entire platform is open-source and can be self-hosted and configured to run fully locally, ensuring your data stays private. [Check the relevant docs for more info.](https://sentient-2.gitbook.io/docs/getting-started/running-sentient-from-source-self-host)

---

<<<<<<< HEAD
## 🚀 Future Roadmap

We are constantly working to expand Sentient's capabilities. Here is a glimpse of what's planned for the future:

- **OS-Level Integration:** Launch native apps for `Windows`, `MacOS`, `Android` and `iOS` for deeper, more proactive assistance.
- **Expanded Integrations:** Add support for more popular services, such as the `Microsoft 365 Suite`, `Spotify`, and more.
- **Advanced Conversational AI:** Enhance the chat experience with more natural voice interactions, better memory, and more sophisticated reasoning.
- **Richer Task Execution:** Improve the planning and execution pipeline and provide richer visual feedback for tasks.
- **Custom Tool Integrations:** Create a framework that allows users to easily add any app of their choice.

=======
>>>>>>> 103ea0fb
## :wave: Contributing

<a href="https://github.com/existence-master/Sentient/graphs/contributors">
  <img src="https://contrib.rocks/image?repo=existence-master/Sentient" />
</a>

Contributions are always welcome!

See the [contributing guide](https://github.com/existence-master/Sentient/blob/master/CONTRIBUTING.md) for ways to get started.

<!-- Code of Conduct -->

### :scroll: Code of Conduct

Please read the [code of conduct](https://github.com/existence-master/Sentient/blob/master/CODE_OF_CONDUCT.md)

<!-- License -->

## :warning: License

Distributed under the GNU AGPL License. See [LICENSE.txt](https://github.com/existence-master/Sentient/blob/master/LICENSE.txt) for details.

<!-- Contact -->

## :handshake: Contact

[existence.sentient@gmail.com](mailto:existence.sentient@gmail.com)

<!-- Official Team -->

## :heavy_check_mark: Official Team

<table>
  <tr>
     <td align="center">
       <a href="https://github.com/itsskofficial">
         <img src="https://avatars.githubusercontent.com/u/65887545?v=4?s=100" width="100px;" alt=""/>
         <br />
         <sub><b>itsskofficial (Sarthak)</b></sub>
       </a>
     </td>  
     <td align="center">
       <a href="https://github.com/kabeer2004">
         <img src="https://avatars.githubusercontent.com/u/59280736?v=4" width="100px;" alt=""/>
         <br />
         <sub><b>kabeer2004</b></sub>
       </a>
     </td>  
  </tr>
</table>
<br />

![Powered By](./.github/assets/powered-by.png)<|MERGE_RESOLUTION|>--- conflicted
+++ resolved
@@ -2,11 +2,7 @@
 
 ![README Banner](./.github/assets/banner.png)
 
-<<<<<<< HEAD
-<h1>Sentient: Your Personal AI Assistant</h1>
-=======
 <h1>Open-Source Personal Assistant</h1>
->>>>>>> 103ea0fb
   
 <!-- Badges -->
 <p>
@@ -42,13 +38,9 @@
 
 <br />
 
-<<<<<<< HEAD
-> **Sentient** is a personal AI assistant for anyone and everyone who wants to live their life more productively.
-=======
 > Sentient is an advanced personal assistant and the first step towards fully autonomous agents that will automate monotonous busywork for us, so that we can focus on what matters.
 >
 > Our goal is to give everyone personal super-intelligence.
->>>>>>> 103ea0fb
 >
 > It acts as your central command center, bridging the gap between your goals and the actions required to achieve them. It is designed to be a truly proactive partner that understands you, manages your digital life, and gets things done—without you having to type long, complex prompts.
 >
@@ -63,71 +55,6 @@
 
 ---
 
-<<<<<<< HEAD
-<div align="center">
-  <h2><a href="https://chat.whatsapp.com/IOHxuf2W8cKEuyZrMo8DOJ">💬 Join our WhatsApp Community! 💬</a></h2>
-  <p>Interested in trying Sentient out? Join our community to get the latest updates, ask questions, and connect with the team.</p>
-</div>
-
----
-
-## ✨ Features
-
-Sentient is a powerful, web-based platform designed for seamless interaction, automation, and intelligence.
-
-<img width="1460" height="885" alt="image" src="https://github.com/user-attachments/assets/8f967a06-cd0f-405c-946b-39d3f9094f81" />
-
-<div align="center">
-  <p>The Home page is your central chat interface to talk with your AI assistant.</p>
-</div>
-
-<img width="1628" height="903" alt="image" src="https://github.com/user-attachments/assets/3c557a71-acdd-402f-a33c-e4da91a69ebc" />
-
-<div align="center">
-  <p>The Tasks page gives you a unified view of all your tasks, where the AI assists in execution.</p>
-</div>
-
-<img width="1673" height="904" alt="image" src="https://github.com/user-attachments/assets/85534686-09d5-49e8-95b7-6e207c022816" />
-
-<div align="center">
-  <p>The Integrations page is where you connect all your apps.</p>
-</div>
-
-<img width="1637" height="915" alt="image" src="https://github.com/user-attachments/assets/980ddb1d-f0df-456f-a918-89d35bab3352" />
-
-<div align="center">
-  <p>The Settings page is where you can customize the application.</p>
-</div>
-
-
-### 💬 Unified Chat Interface
-The home page is a universal chat screen where you can talk with Sentient about anything. Use **text or voice** to ask questions, give commands, or simply have a conversation. The chat is also supercharged with tools like Internet Search, Weather, News, and Shopping for any specific queries.
-
-### 🤖 Autonomous Task Management
-The **Tasks page** is your mission control center. Here you can add, view, and manage all your to-dos.
-- **AI-Assisted Execution:** Describe a high-level goal, and Sentient will generate a detailed, step-by-step plan to achieve it using its integrated tools.
-- **Asynchronous Workflows:** Approve a plan, and Sentient gets to work in the background, handling complex, multi-step workflows without interrupting you. You can monitor progress in real-time.
-- **Unified View:** Track active, pending, and completed tasks all in one place.
-
-### 🔌 Seamless Integrations
-The **Integrations page** is where you connect Sentient to your digital life. Our **Model Context Protocol (MCP)** hub allows for a powerful, distributed system of tools. Current integrations include:
-- **Google Suite:** Gmail, Google Calendar, Google Drive, Google Docs, Google Sheets, and Google Slides.
-- **Productivity:** Slack and Notion.
-- **Developer:** GitHub.
-- **Information:** Internet Search (Google Search), News (NewsAPI), Weather (AccuWeather), Google Shopping and Google Maps.
-- **Miscellaneous:** QuickChart for generating charts on the fly.
-
-### 🧠 Proactive Intelligence & Learning
-Sentient doesn't just wait for commands. It proactively scans connected apps like **Gmail** and **Google Calendar** to understand your schedule and priorities.
-- **Contextual Awareness:** It identifies action items, suggests tasks, and learns important facts about you.
-- **Personalized Memory:** Key details about your preferences, relationships, and goals are stored via an integration with **Supermemory**, creating a rich, personalized knowledge base that helps the agent serve you better over time.
-
-### ⚙️ Full Customization
-The **Settings page** gives you complete control over your agent.
-- **Manage Connections:** Easily connect or disconnect your apps.
-- **Privacy Filters:** Set custom filters to prevent Sentient from processing context containing sensitive information.
-- **Notifications:** Configure WhatsApp notifications to stay updated on the go.
-=======
 ## ✨ Current Features
 
 <img width="1916" height="891" alt="image" src="https://github.com/user-attachments/assets/8566eb83-cb74-4cfc-84cb-1f8ba5b5d152" />
@@ -163,26 +90,12 @@
 ### 🚀 Getting Started
 
 To access Sentient, head over to [our website.](https://sentient.existence.technology/)
->>>>>>> 103ea0fb
 
 ### 🔒 Self-Hostable
 The entire platform is open-source and can be self-hosted and configured to run fully locally, ensuring your data stays private. [Check the relevant docs for more info.](https://sentient-2.gitbook.io/docs/getting-started/running-sentient-from-source-self-host)
 
 ---
 
-<<<<<<< HEAD
-## 🚀 Future Roadmap
-
-We are constantly working to expand Sentient's capabilities. Here is a glimpse of what's planned for the future:
-
-- **OS-Level Integration:** Launch native apps for `Windows`, `MacOS`, `Android` and `iOS` for deeper, more proactive assistance.
-- **Expanded Integrations:** Add support for more popular services, such as the `Microsoft 365 Suite`, `Spotify`, and more.
-- **Advanced Conversational AI:** Enhance the chat experience with more natural voice interactions, better memory, and more sophisticated reasoning.
-- **Richer Task Execution:** Improve the planning and execution pipeline and provide richer visual feedback for tasks.
-- **Custom Tool Integrations:** Create a framework that allows users to easily add any app of their choice.
-
-=======
->>>>>>> 103ea0fb
 ## :wave: Contributing
 
 <a href="https://github.com/existence-master/Sentient/graphs/contributors">
